#!/usr/bin/python

import json
import uproot
from coffea.nanoevents import NanoEventsFactory, NanoAODSchema, BaseSchema
from coffea import nanoevents
from coffea import processor
import time

import argparse
import warnings
import pyarrow as pa
import pyarrow.parquet as pq
import pickle as pkl
import pandas as pd
import os

def main(args):

    # make directory for output
    if not os.path.exists('./outfiles'):
        os.makedirs('./outfiles')

    channels = args.channels.split(',')

    # if --local is specefied in args, process only the args.sample provided
    if args.local:
        files = {}
        with open(f"fileset/pfnanoindex_{args.year}.json", 'r') as f:
            files_all = json.load(f)
            for subdir in files_all[args.year]:
                for key, flist in files_all[args.year][subdir].items():
                    if key in args.sample:
                        files[key] = ["root://cmsxrootd.fnal.gov/" + f for f in flist]
    else:
        # get samples
        if "metadata" in args.json:
            with open(args.json, 'r') as f:
                files = json.load(f)
        else:
            # hopefully this step is avoided in condor jobs that have metadata.json
            from condor.file_utils import loadJson
            files, _ = loadJson(args.json, args.year, args.pfnano)

    if not files:
        print('Did not find files.. Exiting.')
        exit(1)

    # build fileset with files to run per job
    fileset = {}
    starti = args.starti
    job_name = '/' + str(starti*args.n)
    if args.n != -1:
        job_name += '-' + str(args.starti*args.n + args.n)
    for sample, flist in files.items():
        if args.sample:
            if sample not in args.sample.split(','):
                continue
        if args.n != -1:
            fileset[sample] = flist[args.starti*args.n:args.starti*args.n + args.n]
        else:
            fileset[sample] = flist

    print(len(list(fileset.keys())), 'Samples in fileset to be processed: ', list(fileset.keys()))
    print(fileset)

    # define processor
    year = args.year.replace('APV','')
    yearmod = ''
    if 'APV' in args.year:
        yearmod = 'APV'

    if args.processor == 'hww':
        from boostedhiggs.hwwprocessor import HwwProcessor
        p = HwwProcessor(year=year, yearmod=yearmod,
                         channels=channels,
                         inference=args.inference,
                         output_location='./outfiles' + job_name)

    elif args.processor == 'vh':
        from boostedhiggs.vhprocessor import vhProcessor
        p = vhProcessor(year=year, yearmod=yearmod, 
                        inference=args.inference,
                        output_location='./outfiles' + job_name)
        
    elif args.processor == 'lumi':        
        from boostedhiggs.lumi_processor import LumiProcessor
<<<<<<< HEAD
        p = LumiProcessor(year=year, yearmod=yearmod, 
=======
        p = LumiProcessor(year=args.year,
>>>>>>> b1cf44c4
                          output_location='./outfiles' + job_name)
                         
    else:
        from boostedhiggs.trigger_efficiencies_processor import TriggerEfficienciesProcessor
        p = TriggerEfficienciesProcessor(year=args.year)

    tic = time.time()
    if args.executor == "dask":
        from distributed import Client
        from lpcjobqueue import LPCCondorCluster

        cluster = LPCCondorCluster(
            ship_env=True,
            transfer_input_files="boostedhiggs",
        )
        client = Client(cluster)
        nanoevents_plugin = NanoeventsSchemaPlugin()
        client.register_worker_plugin(nanoevents_plugin)
        cluster.adapt(minimum=1, maximum=30)

        print("Waiting for at least one worker")
        client.wait_for_workers(1)

        # does treereduction help?
        executor = processor.DaskExecutor(status=True, client=client, treereduction=2)

    else:
        uproot.open.defaults["xrootd_handler"] = uproot.source.xrootd.MultithreadedXRootDSource

        if args.executor == "futures":
            executor = processor.FuturesExecutor(status=True)
        else:
            executor = processor.IterativeExecutor(status=True)

    nanoevents.PFNanoAODSchema.mixins["SV"] = "PFCand"
    run = processor.Runner(
        executor=executor, savemetrics=True, schema=nanoevents.PFNanoAODSchema, chunksize=args.chunksize
    )

    out, metrics = run(
        fileset, "Events", processor_instance=p
    )

    elapsed = time.time() - tic
    print(f"Metrics: {metrics}")
    print(f"Finished in {elapsed:.1f}s")

    # dump to pickle
    filehandler = open('./outfiles/' + job_name + '.pkl', "wb")
    pkl.dump(out, filehandler)
    filehandler.close()

    # merge parquet
    if args.processor == 'hww' or  args.processor=='vh':
        for ch in channels:
            data = pd.read_parquet('./outfiles/' + job_name + ch + '/parquet')
            if ch=="":
                data.to_parquet('./outfiles/' + job_name + '.parquet')
            else:
                data.to_parquet('./outfiles/' + job_name + '_' + ch + '.parquet')
            # remove old parquet files
            os.system('rm -rf ./outfiles/' + job_name + ch)


if __name__ == "__main__":
    # e.g.
<<<<<<< HEAD
    # run locally on lpc (hww mc) as: python run.py --year 2017 --processor hww --pfnano --n 1 --starti 0 --json samples_pfnano_mc.json
    # run locally on lpc (hww mc) as: python run.py --year 2017 --processor lumi --pfnano --n 1 --starti 0 --json samples_pfnano_data.json
    # run locally on lpc (vh) as: python run.py --year 2018 --sample HZJ_HToWW_M-125 --processor vh --pfnano --n 1 --starti 0 --json samples_pfnano_mc.json  --channels "" --executor iterative

=======
    # run locally on lpc as: python run.py --year 2017 --processor hww --pfnano --n 1 --starti 0 --json samples_pfnano.json
    # run locally on lpc as: python run.py --year 2017 --processor lumi --pfnano --n 1 --starti 0 --json samples_pfnano_data.json
    # run locally on lpc as: python run.py --year 2017 --processor trigger --pfnano --n 45 --starti 0 --sample GluGluHToWW_Pt-200ToInf_M-125 --local --channels ele
    
>>>>>>> b1cf44c4
    parser = argparse.ArgumentParser()
    parser.add_argument('--year',        dest='year',           default='2017',
                        help="year",                                type=str)
    parser.add_argument('--starti',      dest='starti',         default=0,
                        help="start index of files",                type=int)
    parser.add_argument('--n',           dest='n',              default=-1,
                        help="number of files to process",          type=int)
    parser.add_argument('--json',        dest='json',           default="metadata.json",
                        help='path to datafiles',                   type=str)
    parser.add_argument('--sample',      dest='sample',         default=None,
                        help='specify sample',                      type=str)
    parser.add_argument("--processor",   dest="processor",      required=True,
                        help="processor",                       type=str)
    parser.add_argument("--chunksize",   dest='chunksize',      default=10000,
                        help="chunk size in processor",             type=int)
    parser.add_argument("--channels",    dest='channels',       required=True,
                        help='channels separated by commas')
    parser.add_argument(
        "--executor",
        type=str,
        default="futures",
        choices=["futures", "iterative", "dask"],
        help="type of processor executor",
    )
    parser.add_argument("--local",       dest='local', action='store_true')
    parser.add_argument("--inference",   dest='inference', action='store_true')
    parser.add_argument("--no-inference", dest='inference', action='store_false')
    parser.add_argument("--pfnano",      dest='pfnano', action='store_true')
    parser.add_argument("--no-pfnano",   dest='pfnano', action='store_false')
    parser.set_defaults(pfnano=True)
    parser.set_defaults(inference=False)
    args = parser.parse_args()

    main(args)<|MERGE_RESOLUTION|>--- conflicted
+++ resolved
@@ -85,11 +85,8 @@
         
     elif args.processor == 'lumi':        
         from boostedhiggs.lumi_processor import LumiProcessor
-<<<<<<< HEAD
-        p = LumiProcessor(year=year, yearmod=yearmod, 
-=======
         p = LumiProcessor(year=args.year,
->>>>>>> b1cf44c4
+                          yearmod=yearmod,
                           output_location='./outfiles' + job_name)
                          
     else:
@@ -156,17 +153,12 @@
 
 if __name__ == "__main__":
     # e.g.
-<<<<<<< HEAD
+
     # run locally on lpc (hww mc) as: python run.py --year 2017 --processor hww --pfnano --n 1 --starti 0 --json samples_pfnano_mc.json
     # run locally on lpc (hww mc) as: python run.py --year 2017 --processor lumi --pfnano --n 1 --starti 0 --json samples_pfnano_data.json
     # run locally on lpc (vh) as: python run.py --year 2018 --sample HZJ_HToWW_M-125 --processor vh --pfnano --n 1 --starti 0 --json samples_pfnano_mc.json  --channels "" --executor iterative
+    # run locally on lpc (hww trigger) as: python run.py --year 2017 --processor trigger --pfnano --n 45 --starti 0 --sample GluGluHToWW_Pt-200ToInf_M-125 --local --channels ele
 
-=======
-    # run locally on lpc as: python run.py --year 2017 --processor hww --pfnano --n 1 --starti 0 --json samples_pfnano.json
-    # run locally on lpc as: python run.py --year 2017 --processor lumi --pfnano --n 1 --starti 0 --json samples_pfnano_data.json
-    # run locally on lpc as: python run.py --year 2017 --processor trigger --pfnano --n 45 --starti 0 --sample GluGluHToWW_Pt-200ToInf_M-125 --local --channels ele
-    
->>>>>>> b1cf44c4
     parser = argparse.ArgumentParser()
     parser.add_argument('--year',        dest='year',           default='2017',
                         help="year",                                type=str)

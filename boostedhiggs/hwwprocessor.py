from collections import defaultdict
import pickle as pkl
import pyarrow as pa
import awkward as ak
import numpy as np
import pandas as pd
import json
import os
import shutil
import pathlib
from typing import List, Optional
import pyarrow.parquet as pq

import importlib.resources

from coffea import processor
from coffea.nanoevents.methods import candidate, vector
from coffea.analysis_tools import Weights, PackedSelection
from boostedhiggs.utils import match_HWW, getParticles
from boostedhiggs.corrections import (
    corrected_msoftdrop,
    add_lepton_weight,
    add_pileup_weight,
)
from boostedhiggs.btag import btagWPs
from boostedhiggs.btag import BTagCorrector

import warnings
warnings.filterwarnings("ignore", message="Found duplicate branch ")
warnings.filterwarnings("ignore", category=DeprecationWarning)
np.seterr(invalid='ignore')


def dsum(*dicts):
    ret = defaultdict(int)
    for d in dicts:
        for k, v in d.items():
            ret[k] += v
    return dict(ret)


def pad_val(
    arr: ak.Array,
    value: float,
    target: int = None,
    axis: int = 0,
    to_numpy: bool = False,
    clip: bool = True,
):
    """
    pads awkward array up to ``target`` index along axis ``axis`` with value ``value``,
    optionally converts to numpy array
    """
    if target:
        ret = ak.fill_none(ak.pad_none(arr, target, axis=axis, clip=clip), value, axis=None)
    else:
        ret = ak.fill_none(arr, value, axis=None)
    return ret.to_numpy() if to_numpy else ret


def build_p4(cand):
    return ak.zip(
        {
            "pt": cand.pt,
            "eta": cand.eta,
            "phi": cand.phi,
            "mass": cand.mass,
            "charge": cand.charge,
        },
        with_name="PtEtaPhiMCandidate",
        behavior=candidate.behavior,
    )


class HwwProcessor(processor.ProcessorABC):
    def __init__(self, year="2017", yearmod="", channels=["ele", "mu", "had"], output_location="./outfiles/", apply_trigger=True):
        self._year = year
        self._yearmod = yearmod
        self._channels = channels
        self._output_location = output_location

        # trigger paths
        with importlib.resources.path("boostedhiggs.data", "triggers.json") as path:
            with open(path, 'r') as f:
                self._HLTs = json.load(f)[self._year]
        # apply trigger in selection?
        self.apply_trigger = apply_trigger

        # https://twiki.cern.ch/twiki/bin/view/CMS/MissingETOptionalFiltersRun2
        with importlib.resources.path("boostedhiggs.data", "metfilters.json") as path:
            with open(path, 'r') as f:
                self._metfilters = json.load(f)[self._year]

        self._btagWPs = btagWPs["deepJet"][year + yearmod]
        # self.btagCorr = BTagCorrector("M", "deepJet", year, yearmod)

        self.selections = {}
        self.cutflows = {}

        if year == '2018':
            self.dataset_per_ch = {
                "ele": "EGamma",
                "mu": "SingleMuon",
                "had": "JetHT",
            }
        else:
            self.dataset_per_ch = {
                "ele": "SingleElectron",
                "mu": "SingleMuon",
                "had": "JetHT",
            }

    @property
    def accumulator(self):
        return self._accumulator

    def save_dfs_parquet(self, fname, dfs_dict, ch):
        if self._output_location is not None:
            table = pa.Table.from_pandas(dfs_dict)
            if len(table) != 0:     # skip dataframes with empty entries
                pq.write_table(table, self._output_location + ch + '/parquet/' + fname + '.parquet')

    def ak_to_pandas(self, output_collection: ak.Array) -> pd.DataFrame:
        output = pd.DataFrame()
        for field in ak.fields(output_collection):
            output[field] = ak.to_numpy(output_collection[field])
        return output

    def add_selection(self, name: str, sel: np.ndarray, channel: list = None):
        """Adds selection to PackedSelection object and the cutflow dictionary"""
        channels = channel if channel else self._channels
        for ch in channels:
            self.selections[ch].add(name, sel)
            self.cutflows[ch][name] = np.sum(self.selections[ch].all(*self.selections[ch].names))

    def process(self, events: ak.Array):
        """Returns skimmed events which pass preselection cuts and with the branches listed in self._skimvars"""
        dataset = events.metadata['dataset']
        isMC = hasattr(events, "genWeight")
        sumgenweight = ak.sum(events.genWeight) if isMC else 0
        nevents = len(events)

        # empty selections and cutflows
        self.selections = {}
        self.cutflows = {}
        for ch in self._channels:
            self.selections[ch] = PackedSelection()
            self.cutflows[ch] = {}
            self.cutflows[ch]["all"] = nevents

        # trigger
        trigger_noiso = {}
        trigger_iso = {}
        for ch in self._channels:
            if ch == "had" and isMC:
                trigger = np.ones(nevents, dtype='bool')
                trigger_noiso[ch] = np.zeros(nevents, dtype='bool')
                trigger_iso[ch] = np.zeros(nevents, dtype='bool')
            else:
                # apply trigger to both data and MC (except for hadronic channel)
                trigger = np.zeros(nevents, dtype='bool')
                trigger_noiso[ch] = np.zeros(nevents, dtype='bool')
                trigger_iso[ch] = np.zeros(nevents, dtype='bool')
                for t in self._HLTs[ch]:
                    if t in events.HLT.fields:
                        if "Iso" in t or "WPTight_Gsf" in t:
                            trigger_iso[ch] = trigger_iso[ch] | events.HLT[t]
                        else:
                            trigger_noiso[ch] = trigger_noiso[ch] | events.HLT[t]
                        trigger = trigger | events.HLT[t]
            if self.apply_trigger:
                # apply trigger selection
                self.add_selection("trigger", trigger, [ch])
            del trigger

        # metfilters
        metfilters = np.ones(nevents, dtype='bool')
        metfilterkey = "mc" if isMC else "data"
        for mf in self._metfilters[metfilterkey]:
            if mf in events.Flag.fields:
                metfilters = metfilters & events.Flag[mf]
        self.add_selection("metfilters", metfilters)

        # define tau objects for starters (will be needed in the end to avoid picking taus)
        loose_taus_mu = (
            (events.Tau.pt > 20)
            & (abs(events.Tau.eta) < 2.3)
            & (events.Tau.idAntiMu >= 1)  # loose antiMu ID
        )
        loose_taus_ele = (
            (events.Tau.pt > 20)
            & (abs(events.Tau.eta) < 2.3)
            & (events.Tau.idAntiEleDeadECal >= 2)  # loose Anti-electron MVA discriminator V6 (2018) ?
        )
        n_loose_taus_mu = ak.sum(loose_taus_mu, axis=1)
        n_loose_taus_ele = ak.sum(loose_taus_ele, axis=1)

        # Object definitions:
        # define muon objects
        loose_muons = (
            (((events.Muon.pt > 30) & (events.Muon.pfRelIso04_all < 0.25)) |
             (events.Muon.pt > 55))
            & (np.abs(events.Muon.eta) < 2.4)
            & (events.Muon.looseId)
        )
        n_loose_muons = ak.sum(loose_muons, axis=1)

        good_muons = (
            (events.Muon.pt > 30)
            & (np.abs(events.Muon.eta) < 2.4)
            & (np.abs(events.Muon.dz) < 0.1)
            & (np.abs(events.Muon.dxy) < 0.05)
            & (events.Muon.sip3d <= 4.0)
            & events.Muon.mediumId
        )
        n_good_muons = ak.sum(good_muons, axis=1)

        # define electron objects
        loose_electrons = (
            (((events.Electron.pt > 38) & (events.Electron.pfRelIso03_all < 0.25)) |
             (events.Electron.pt > 120))
            & (np.abs(events.Electron.eta) < 2.4)
            & ((np.abs(events.Electron.eta) < 1.44) | (np.abs(events.Electron.eta) > 1.57))
            & (events.Electron.cutBased >= events.Electron.LOOSE)
        )
        n_loose_electrons = ak.sum(loose_electrons, axis=1)

        good_electrons = (
            (events.Electron.pt > 38)
            & (np.abs(events.Electron.eta) < 2.4)
            & ((np.abs(events.Electron.eta) < 1.44) | (np.abs(events.Electron.eta) > 1.57))
            & (np.abs(events.Electron.dz) < 0.1)
            & (np.abs(events.Electron.dxy) < 0.05)
            & (events.Electron.sip3d <= 4.0)
            & (events.Electron.mvaFall17V2noIso_WP90)
        )
        n_good_electrons = ak.sum(good_electrons, axis=1)

        # get candidate lepton
        goodleptons = ak.concatenate([events.Muon[good_muons], events.Electron[good_electrons]], axis=1)    # concat muons and electrons
        goodleptons = goodleptons[ak.argsort(goodleptons.pt, ascending=False)]      # sort by pt
        candidatelep = ak.firsts(goodleptons)   # pick highest pt

        candidatelep_p4 = build_p4(candidatelep)    # build p4 for candidate lepton
        lep_reliso = candidatelep.pfRelIso04_all if hasattr(candidatelep, "pfRelIso04_all") else candidatelep.pfRelIso03_all    # reliso for candidate lepton
        lep_miso = candidatelep.miniPFRelIso_all    # miniso for candidate lepton
        mu_mvaId = candidatelep.mvaId if hasattr(candidatelep, "mvaId") else np.zeros(nevents)      # MVA-ID for candidate lepton

        # JETS
        goodjets = events.Jet[
            (events.Jet.pt > 30)
            & (abs(events.Jet.eta) < 2.5)
            & events.Jet.isTight
            & (events.Jet.puId > 0)
        ]
        ht = ak.sum(goodjets.pt, axis=1)

        # FATJETS
        fatjets = events.FatJet
        fatjets["msdcorr"] = corrected_msoftdrop(fatjets)
        fatjets["qcdrho"] = 2 * np.log(fatjets.msdcorr / fatjets.pt)

        good_fatjets = (
            (fatjets.pt > 200)
            & (abs(fatjets.eta) < 2.5)
            & fatjets.isTight
        )
        n_fatjets = ak.sum(good_fatjets, axis=1)

        good_fatjets = fatjets[good_fatjets]        # select good fatjets
        good_fatjets = good_fatjets[ak.argsort(good_fatjets.pt, ascending=False)]       # sort them by pt
        leadingfj = ak.firsts(good_fatjets)     # pick leading pt
        secondfj = ak.pad_none(good_fatjets, 2, axis=1)[:, 1]       # pick second leading pt

        # for hadronic channels: candidatefj is the leading pt one
        candidatefj_had = leadingfj

        # for leptonic channel: first clean jets and leptons by removing overlap, then pick candidate_fj closest to the lepton
        lep_in_fj_overlap_bool = good_fatjets.delta_r(candidatelep_p4) > 0.1
        good_fatjets = good_fatjets[lep_in_fj_overlap_bool]
        candidatefj_lep = ak.firsts(good_fatjets[ak.argmin(good_fatjets.delta_r(candidatelep_p4), axis=1, keepdims=True)])      # get candidatefj for leptonic channel

        # MET
        met = events.MET
        mt_lep_met = np.sqrt(
            2. * candidatelep_p4.pt * met.pt * (ak.ones_like(met.pt) - np.cos(candidatelep_p4.delta_phi(met)))
        )

        # for leptonic channel: pick candidate_fj closest to the MET
        # candidatefj_lep = ak.firsts(good_fatjets[ak.argmin(good_fatjets.delta_phi(met), axis=1, keepdims=True)])      # get candidatefj for leptonic channel

        # lepton and fatjet mass
        lep_fj_m = (candidatefj_lep - candidatelep_p4).mass  # mass of fatjet without lepton

        # b-jets
        # in event, pick highest b score in opposite direction from signal (we will make cut here to avoid tt background events producing bjets)
        dphi_jet_lepfj = abs(goodjets.delta_phi(candidatefj_lep))
        bjets_away_lepfj = goodjets[dphi_jet_lepfj > np.pi / 2]

        dphi_jet_candidatefj_had = abs(goodjets.delta_phi(candidatefj_had))
        bjets_away_candidatefj_had = goodjets[dphi_jet_candidatefj_had > np.pi / 2]

        # deltaR
        lep_fj_dr = candidatefj_lep.delta_r(candidatelep_p4)

        # event selections for semi-leptonic channels
        self.add_selection(
            name='fatjetKin',
            sel=candidatefj_lep.pt > 200,
            channel=['mu', 'ele']
        )
        self.add_selection(
            name='ht',
            sel=(ht > 200),
            channel=['mu', 'ele']
        )
        self.add_selection(
            name='mt',
            sel=(mt_lep_met < 100),
            channel=['mu', 'ele']
        )
        self.add_selection(
            name='antibjettag',
            sel=(ak.max(bjets_away_candidatefj_had.btagDeepFlavB, axis=1) < self._btagWPs["M"]),
            channel=['mu', 'ele']
        )
        self.add_selection(
            name='leptonInJet',
            sel=(lep_fj_dr < 0.8),
            channel=['mu', 'ele']
        )

        # event selection for muon channel
        self.add_selection(
            name='leptonKin',
            sel=(candidatelep.pt > 30),
            channel=['mu']
        )
        self.add_selection(
            name='oneLepton',
            sel=(n_good_muons == 1) & (n_good_electrons == 0) & (n_loose_electrons == 0) & ~ak.any(loose_muons & ~good_muons, 1),
            channel=['mu']
        )
        self.add_selection(
            name='notaus',
            sel=(n_loose_taus_mu == 0),
            channel=['mu']
        )
        self.add_selection(
            'leptonIsolation',
            sel=(((candidatelep.pt > 30) & (candidatelep.pt < 55) & (lep_reliso < 0.25)) | ((candidatelep.pt >= 55) & (candidatelep.miniPFRelIso_all < 0.2))),
            channel=['mu']
        )
        # event selections for electron channel
        self.add_selection(
            name='leptonKin',
            sel=(candidatelep.pt > 40),
            channel=['ele']
        )
        self.add_selection(
            name='oneLepton',
            sel=(n_good_muons == 0) & (n_loose_muons == 0) & (n_good_electrons == 1) & ~ak.any(loose_electrons & ~good_electrons, 1),
            channel=['ele']
        )
        self.add_selection(
            name='notaus',
            sel=(n_loose_taus_ele == 0),
            channel=['ele']
        )
        self.add_selection(
            'leptonIsolation',
            sel=(((candidatelep.pt > 30) & (candidatelep.pt < 120) & (lep_reliso < 0.3)) | ((candidatelep.pt >= 120) & (candidatelep.miniPFRelIso_all < 0.2))),
            channel=['ele']
        )

        # event selections for hadronic channel
        self.add_selection(
            name='oneFatjet',
            sel=(n_fatjets >= 1) &
                (n_good_muons == 0) & (n_loose_muons == 0) &
                (n_good_electrons == 0) & (n_loose_electrons == 0),
            channel=['had']
        )
        self.add_selection(
            name='fatjetKin',
            sel=candidatefj_had.pt > 300,
            channel=['had']
        )
        self.add_selection(
            name='fatjetSoftdrop',
            sel=candidatefj_had.msdcorr > 30,
            channel=['had']
        )
        self.add_selection(
            name='qcdrho',
            sel=(candidatefj_had.qcdrho > -7) & (candidatefj_had.qcdrho < -2.0),
            channel=['had']
        )
        self.add_selection(
            name='met',
            sel=(met.pt < 200),
            channel=['had']
        )
        self.add_selection(
            name='antibjettag',
            sel=(ak.max(bjets_away_candidatefj_had.btagDeepFlavB, axis=1) < self._btagWPs["M"]),
            channel=['had']
        )

        # fill tuple variables
        variables = {
            "lep": {
                "fj_pt": candidatefj_lep.pt,
                "fj_msoftdrop": candidatefj_lep.msdcorr,
                "fj_bjets_ophem": (ak.max(bjets_away_lepfj.btagDeepFlavB, axis=1) < self._btagWPs["M"]),
                "lep_pt": candidatelep.pt,
                "lep_isolation": lep_reliso,
                "lep_misolation": lep_miso,
                "lep_fj_m": lep_fj_m,
                "lep_fj_dr": lep_fj_dr,
                "lep_met_mt": mt_lep_met,
            },
            "ele": {},
            "mu": {
                "lep_mvaId": mu_mvaId,
            },
            "had": {
                "fj_pt": candidatefj_had.pt,
                "fj_msoftdrop": candidatefj_had.msdcorr,
                "fj_bjets_ophem": ak.max(bjets_away_candidatefj_had.btagDeepFlavB, axis=1),
                "fj_pnh4q": candidatefj_had.particleNet_H4qvsQCD,
                "fj_sl_pt":  secondfj.pt,
                "fj_sl_msoftdrop": secondfj.msdcorr,
                "fj_sl_pnh4q": secondfj.particleNet_H4qvsQCD,
            },
            "common": {
                "met": met.pt,
                "ht": ht,
            },
        }

        # gen matching
        if (('HToWW' or 'HWW') in dataset) and isMC:
            match_HWW_had = match_HWW(events.GenPart, candidatefj_had)
            match_HWW_lep = match_HWW(events.GenPart, candidatefj_lep)

            variables["lep"]["gen_Hpt"] = ak.firsts(match_HWW_lep["matchedH"].pt)
            variables["lep"]["gen_Hnprongs"] = match_HWW_lep["hWW_nprongs"]
            variables["lep"]["gen_iswlepton"] = match_HWW_lep["iswlepton"]
            variables["lep"]["gen_iswstarlepton"] = match_HWW_lep["iswstarlepton"]
            variables["had"]["gen_Hpt"] = ak.firsts(match_HWW_had["matchedH"].pt)
            variables["had"]["gen_Hnprongs"] = match_HWW_had["hWW_nprongs"]

        if ('DY' in dataset) and isMC:
            Z = getParticles(events.GenPart, lowid=23, highid=23, flags=['fromHardProcess', 'isLastCopy'])
            Z = ak.firsts(Z)
            lep_Z_dr = Z.delta_r(candidatelep_p4)   # get dr between Z and lepton

        # if trigger is not applied then save the trigger variables
        if not self.apply_trigger:
            variables["lep"]["cut_trigger_iso"] = trigger_iso[ch]
            variables["lep"]["cut_trigger_noniso"] = trigger_noiso[ch]
            variables["had"]["cut_trigger"] = trigger_noiso[ch]

        """
        Weights
        ------
        - Gen weight (DONE)
        - Pileup weight (Farouk)
        - L1 prefiring weight for 2016/2017 (DONE)
<<<<<<< HEAD
        - B-tagging efficiency weights (Cristina) 
        - Electron trigger scale factors (DONE)
=======
        - B-tagging efficiency weights (Cristina)
        - Electron trigger scale factors (Cristina)
>>>>>>> e1174038
        - Muon trigger scale factors (DONE)
        - HT trigger scale factors
        - Electron ID scale factors and Reco scale factors (DONE)
        - Muon ID scale factors (DONE)
        - Muon Isolation scale factors (DONE)
        - Electron Isolation scale factors

        - Jet Mass Scale (JMS) scale factor
        - Jet Mass Resolution (JMR) scale factor
        - EWK NLO scale factors for DY(ll)
        - EWK and QCD scale factors for W/Z(qq)
        - Top pt reweighting for top
        - LHE scale weights for signal
        - LHE pdf weights for signal
        - PSweights for signal
        - ParticleNet tagger efficiency

        Up and Down Variations (systematics included as a new variable)
        ----
        - Pileup weight Up/Down
        - L1 prefiring weight Up/Down (DONE)
        - B-tagging efficiency Up/Down
<<<<<<< HEAD
        - Electron Trigger Up/Down 
        - Muon Trigger Up/Down (DONE)
        - HT Trigger Up/Down
        - Electron ID Up/Down (DONE)
        - Electron Isolation Up/Down
        - Muon ID Up/Down (DONE)
        - Muon Isolation Up/Down (DONE)
=======
        - Trigger Up/Down
        - Lepton ID Up/Down
        - Lepton Isolation Up/Down
>>>>>>> e1174038
        - JMS Up/Down
        - JMR Up/Down
        - ParticleNet tagger Up/Down

        Up and Down Variations (systematics included as a new output file)
        ----
        - Jet Energy Scale (JES)
        - Jet Energy Resolution (JER)
        - MET unclustered up/down
        """
        if isMC:
            weights = Weights(nevents, storeIndividual=True)
            weights.add('genweight', events.genWeight)
            if self._year in ("2016", "2017"):
                weights.add("L1Prefiring", events.L1PreFiringWeight.Nom, events.L1PreFiringWeight.Up, events.L1PreFiringWeight.Dn)
<<<<<<< HEAD

            add_lepton_weight(weights, candidatelep, self._year+self._yearmod, "muon")
            add_lepton_weight(weights, candidatelep, self._year+self._yearmod, "electron")
=======
            add_lepton_weight(weights, candidatelep, self._year + self._yearmod, "muon")
            add_lepton_weight(weights, candidatelep, self._year + self._yearmod, "electron")

            add_pileup_weight(weights, self._year, self._yearmod, nPU=ak.to_numpy(events.Pileup.nPU))
>>>>>>> e1174038

            # self.btagCorr.addBtagWeight(bjets_away_lepfj, weights)
            # self.btagCorr.addBtagWeight(bjets_away_candidatefj_had, weights)

            # store the final common weight
            variables["common"]["weight"] = weights.partial_weight(["genweight","L1Prefiring"])

            weights_per_ch = {"ele":[],"mu":[],"had":[]}
            for key in weights._weights.keys():
                if "muon" in key:
                    varkey = "mu"
                elif "electron" in key:
                    varkey = "ele"
                elif "had" in key:
                    varkey = "had"
                else:
                    varkey = "common"
                # store the individual weights (ONLY for now until we debug)
                variables[varkey][f"weight_{key}"] = weights.partial_weight([key])
                if varkey in weights_per_ch.keys():
                    weights_per_ch[varkey].append(key)

            # store the per channel weight
            for ch in weights_per_ch.keys():
                if len(weights_per_ch[ch])>0:
                    variables[ch][f"weight_{ch}"] = weights.partial_weight(weights_per_ch[ch])

            # NOTE: to add variations:
            # for var in weights.variations:
            #     variables["common"][f"weight_{key}"] = weights.weight(key)

        # initialize pandas dataframe
        output = {}

        for ch in self._channels:
            fill_output = True
            # for data, only fill output for the dataset needed
            if not isMC and self.dataset_per_ch[ch] not in dataset:
                fill_output = False
            # only fill output for that channel if the selections yield any events
            if np.sum(self.selections[ch].all(*self.selections[ch].names)) <= 0:
                fill_output = False

            if fill_output:
                keys = ["common", ch]
                if ch=="ele" or ch=="mu": keys += ["lep"]

                out = {}
                for key in keys:
                    for var, item in variables[key].items():
                        # pad all the variables that are not a cut with -1
                        pad_item = item if ("cut" in var or "weight" in var) else pad_val(item, -1)
                        # fill out dictionary
                        out[var] = item

                # fill the output dictionary after selections
                output[ch] = {
                    key: value[self.selections[ch].all(*self.selections[ch].names)] for (key, value) in out.items()
                }
            else:
                output[ch] = {}

            # convert arrays to pandas
            if not isinstance(output[ch], pd.DataFrame):
                output[ch] = self.ak_to_pandas(output[ch])

        # now save pandas dataframes
        fname = events.behavior["__events_factory__"]._partition_key.replace("/", "_")
        fname = 'condor_' + fname

        for ch in self._channels:  # creating directories for each channel
            if not os.path.exists(self._output_location + ch):
                os.makedirs(self._output_location + ch)
            if not os.path.exists(self._output_location + ch + '/parquet'):
                os.makedirs(self._output_location + ch + '/parquet')

            self.save_dfs_parquet(fname, output[ch], ch)

        # return dictionary with cutflows
        return {
            dataset: {'mc': isMC,
                      self._year: {'sumgenweight': sumgenweight,
                                   'cutflows': self.cutflows}
                      }
        }

    def postprocess(self, accumulator):
        return accumulator<|MERGE_RESOLUTION|>--- conflicted
+++ resolved
@@ -466,15 +466,10 @@
         Weights
         ------
         - Gen weight (DONE)
-        - Pileup weight (Farouk)
+        - Pileup weight (DONE)
         - L1 prefiring weight for 2016/2017 (DONE)
-<<<<<<< HEAD
         - B-tagging efficiency weights (Cristina) 
         - Electron trigger scale factors (DONE)
-=======
-        - B-tagging efficiency weights (Cristina)
-        - Electron trigger scale factors (Cristina)
->>>>>>> e1174038
         - Muon trigger scale factors (DONE)
         - HT trigger scale factors
         - Electron ID scale factors and Reco scale factors (DONE)
@@ -497,7 +492,6 @@
         - Pileup weight Up/Down
         - L1 prefiring weight Up/Down (DONE)
         - B-tagging efficiency Up/Down
-<<<<<<< HEAD
         - Electron Trigger Up/Down 
         - Muon Trigger Up/Down (DONE)
         - HT Trigger Up/Down
@@ -505,11 +499,6 @@
         - Electron Isolation Up/Down
         - Muon ID Up/Down (DONE)
         - Muon Isolation Up/Down (DONE)
-=======
-        - Trigger Up/Down
-        - Lepton ID Up/Down
-        - Lepton Isolation Up/Down
->>>>>>> e1174038
         - JMS Up/Down
         - JMR Up/Down
         - ParticleNet tagger Up/Down
@@ -525,16 +514,10 @@
             weights.add('genweight', events.genWeight)
             if self._year in ("2016", "2017"):
                 weights.add("L1Prefiring", events.L1PreFiringWeight.Nom, events.L1PreFiringWeight.Up, events.L1PreFiringWeight.Dn)
-<<<<<<< HEAD
-
-            add_lepton_weight(weights, candidatelep, self._year+self._yearmod, "muon")
-            add_lepton_weight(weights, candidatelep, self._year+self._yearmod, "electron")
-=======
+            add_pileup_weight(weights, self._year, self._yearmod, nPU=ak.to_numpy(events.Pileup.nPU))
+
             add_lepton_weight(weights, candidatelep, self._year + self._yearmod, "muon")
             add_lepton_weight(weights, candidatelep, self._year + self._yearmod, "electron")
-
-            add_pileup_weight(weights, self._year, self._yearmod, nPU=ak.to_numpy(events.Pileup.nPU))
->>>>>>> e1174038
 
             # self.btagCorr.addBtagWeight(bjets_away_lepfj, weights)
             # self.btagCorr.addBtagWeight(bjets_away_candidatefj_had, weights)

--- conflicted
+++ resolved
@@ -501,15 +501,9 @@
                 )
                 
         for region in regions:
-<<<<<<< HEAD
-            if isRealData:
-                if "SingleMuon" in dataset and "hadel" in region: continue
-                if "SingleElectron" in dataset and "hadmu" in region: continue
-=======
             #if isRealData:
             #    if "SingleMuon" in dataset and "hadel" in region: continue
             #    if "SingleElectron" in dataset and "hadmu" in region: continue
->>>>>>> afcdc5ba
             fill(region)
 
         return {dataset: output}

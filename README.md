--- conflicted
+++ resolved
@@ -187,13 +187,7 @@
 
 Then, convert to root files using:
 ```
-<<<<<<< HEAD
 python convert_to_root.py --dir /eos/uscms/store/user/cmantill/boostedhiggs/Jun20_2017/ --ch ele,mu --odir rootfiles
-```
-
-## Plotting
-=======
-python convert_to_root.py --dir /eos/uscms/store/user/cmantill/boostedhiggs/Jun20_2017/ --ch ele,mu,had --odir rootfiles
 ```
 
 ## Setting up coffea environments
@@ -257,4 +251,3 @@
   /cvmfs/unpacked.cern.ch/registry.hub.docker.com/${COFFEA_IMAGE} \
   /bin/bash --rcfile /srv/.bashrc
 ```
->>>>>>> 40452dd9

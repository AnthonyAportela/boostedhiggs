#!/usr/bin/python

from BoolArg import BoolArg
import pickle as pkl
import pyarrow.parquet as pq
import pyarrow as pa
import awkward as ak
import numpy as np
import pandas as pd
import json
import os
import glob
import shutil
import pathlib
from typing import List, Optional

import argparse
from coffea import processor
from coffea.nanoevents.methods import candidate, vector
from coffea.analysis_tools import Weights, PackedSelection

import hist as hist2
import matplotlib.pyplot as plt
import mplhep as hep
from hist.intervals import clopper_pearson_interval

import warnings
warnings.filterwarnings("ignore", message="Found duplicate branch ")

# define the axes for the different variables to be plotted 
axis_dict = {
    'lepton_pt': hist2.axis.Regular(50, 20, 500, name='var', label=r'Lepton $p_T$ [GeV]'),
    'lep_isolation': hist2.axis.Regular(20, 0, 3.5, name='var', label=r'Lepton iso'),
    'ht':  hist2.axis.Regular(20, 180, 1500, name='var', label='HT [GeV]'),
    'dr_jet_candlep': hist2.axis.Regular(520, 0, 1.5, name='var', label=r'$\Delta R(l, Jet)$'),
    'met':  hist2.axis.Regular(50, 0, 400, name='var', label='MET [GeV]'),
    'mt_lep_met':  hist2.axis.Regular(20, 0, 300, name='var', label=r'$m_T(lep, p_T^{miss})$ [GeV]'),
    'mu_mvaId': hist2.axis.Regular(20, -1, 1, name='var', label='Muon MVAID'),
    'leadingfj_pt': hist2.axis.Regular(30, 200, 1000, name='var', label=r'Jet $p_T$ [GeV]'),
    'leadingfj_msoftdrop': hist2.axis.Regular(30, 0, 200, name='var', label=r'Jet $m_{sd}$ [GeV]'),
    'secondfj_pt': hist2.axis.Regular(30, 200, 1000, name='var', label=r'2nd Jet $p_T$ [GeV]'),
    'secondfj_msoftdrop': hist2.axis.Regular(30, 0, 200, name='var', label=r'2nd Jet $m_{sd}$ [GeV]'),
    'bjets_ophem_leadingfj': hist2.axis.Regular(20, 0, 1, name='var', label=r'btagFlavB (opphem)'),
}

def get_simplified_label(sample):   # get simplified "alias" names of the samples for plotting purposes
    f = open('../data/simplified_labels.json')
    name = json.load(f)
    f.close()
    return str(name[sample])


def get_sum_sumgenweight(idir, year, sample):
    pkl_files = glob.glob(f'{idir}/{sample}/outfiles/*.pkl')  # get the pkl metadata of the pkl files that were processed
    sum_sumgenweight = 0

    for file in pkl_files:
        # load and sum the sumgenweight of each
        with open(file, 'rb') as f:
            metadata = pkl.load(f)
        sum_sumgenweight = sum_sumgenweight + metadata[sample][year]['sumgenweight']
    return sum_sumgenweight

<<<<<<< HEAD
def make_hist(idir,odir,vars_to_plot,samples,years,channels): # makes histograms and saves in pkl file
    hists = {}  # define a placeholder for all histograms 
=======

def get_axis(var):  # define the axes for the different variables to be plotted
    if var == 'lepton_pt':
        return hist2.axis.Regular(50, 0, 400, name='var', label=var)
    elif var == 'lep_isolation':
        return hist2.axis.Regular(20, 0, 3.5, name='var', label=var)
    elif var == 'ht':
        return hist2.axis.Regular(20, 180, 1500, name='var', label=var)
    elif var == 'dr_jet_candlep':
        return hist2.axis.Regular(520, 0, 1.5, name='var', label=var)
    elif var == 'met':
        return hist2.axis.Regular(50, 0, 400, name='var', label=var)
    else:
        return hist2.axis.Regular(50, 0, 400, name='var', label=var)


def main(args):
    if not os.path.exists(f'hists/'):
        os.makedirs(f'hists/')

    # get variables to plot
    if args.var == None:  # plot all variables if none is specefied
        vars = ['lepton_pt', 'lep_isolation', 'ht', 'dr_jet_candlep', 'met']
    else:
        vars = args.var.split(',')

    years = args.years.split(',')

    f = open(args.samples)
    json_samples = json.load(f)
    f.close()

    # get samples to make histograms
    samples = []
    for key, value in json_samples.items():
        if value == 1:
            samples.append(key)

    signal = 'GluGluHToWWToLNuQQ_M125_TuneCP5_PSweight_13TeV-powheg2-jhugen727-pythia8'
    channels = ['ele', 'mu', 'had']

    hists = {}  # define a placeholder for all histograms
>>>>>>> 540c66cc

    for year in years:
        # Get luminosity of year
        f = open('../data/luminosity.json')
        luminosity = json.load(f)
        f.close()
        print(f'Processing samples from year {year} with luminosity {luminosity[year]}')

        hists[year] = {}
        
        for ch in channels: # initialize the histograms for the different channels and different variables  
            hists[year][ch] = {}
            
            for var in vars_to_plot:
                sample_axis = hist2.axis.StrCategory([], name='samples', growth=True)

                hists[year][ch][var] = hist2.Hist(
                    sample_axis,
                    axis_dict[var],
                )
                
                # loop over the processed files and fill the histograms 
                for sample in samples:
                    print('Processing sample', sample)
                    pkl_files = glob.glob(f'{idir}/{sample}/outfiles/*.pkl')  # get list of files that were processed
                    if not pkl_files:  # skip samples which were not processed
                        print('- No processed files found... skipping sample...')
                        continue

                    # Get xsection of sample
                    f = open('../data/xsecs.json')
                    xsec = json.load(f)
                    f.close()
                    xsec = eval(str((xsec[sample])))  # because some xsections are given as string formulas in the xsecs.json 
                    print('- xsection of sample is', xsec)

                    # Get sum_sumgenweight of sample                                                                                                                                                                                                   
                    sum_sumgenweight = get_sum_sumgenweight(idir, year, sample)
                    
                    # Get overall weighting of events
                    xsec_weight = (xsec * luminosity[year]) / (sum_sumgenweight)
                    
                    for ch in channels:
                        parquet_files = glob.glob(f'{idir}/{sample}/outfiles/*_{ch}.parquet')  # get list of parquet files that have been processed

                        for parquet_file in parquet_files:
                            data = pq.read_table(parquet_file).to_pandas()
                            
                            for var in vars_to_plot:
                                if var not in data.keys():
                                    continue

                            variable = data[var].to_numpy()
                            event_weight = data['weight'].to_numpy()
                            
                            # filling histograms
                            if "QCD" in sample:
                                hists[year][ch][var].fill(
                                    samples="QCD",  # combining all QCD events under one name "QCD"
                                    var=variable,
                                    weight=event_weight * xsec_weight,
                                )
                            elif "WJetsToLNu" in sample:  # combining all WJetsToLNu events under one name "WJetsToLNu"
                                hists[year][ch][var].fill(
                                    samples="WJetsToLNu",
                                    var=variable,
                                    weight=event_weight * xsec_weight,
                                )
                            else:
                                hists[year][ch][var].fill(
                                    samples=get_simplified_label(sample),
                                    var=variable,
                                    weight=event_weight * xsec_weight,
                                )

    print(hists)
    # store the hists variable
    with open(f'{odir}/hists.pkl', 'wb') as f:  # saves the hists objects
        pkl.dump(hists, f)

def make_stack(odir,vars_to_plot,years,channels):
    signal_by_ch = {'ele': 'GluGluHToWWToLNuQQ_M125_TuneCP5_PSweight_13TeV-powheg2-jhugen727-pythia8',
                    'mu': 'GluGluHToWWToLNuQQ_M125_TuneCP5_PSweight_13TeV-powheg2-jhugen727-pythia8',
                    'had': 'GluGluHToWWToLNuQQ_M125_TuneCP5_PSweight_13TeV-powheg2-jhugen727-pythia8', # NOTE: need to change this file
    }

    # load the hists
    print(f'{odir}/hists.pkl')
    with open(f'{odir}/hists.pkl', 'wb') as f:
        hists = pkl.load(f)
            
    # make the histogram plots in this directory
    # TODO: we will want combined plots for all years later too
    for year in years:
        if not os.path.exists(f'{odir}/hists_{year}'):
            os.makedirs(f'{odir}/hists_{year}')

        for ch in channels:
            for var in vars_to_plot:
                if hists[year][ch][var].shape[0] == 0:     # skip empty histograms (such as lepton_pt for hadronic channel)
                    continue
                fig, ax = plt.subplots(1, 1)
                # TODO: Add data
                # plot the background stacked
                hep.histplot([x for x in hists[year][ch][var].stack(0)[1:]],   # the [1:] is there to skip the signal sample which is usually given first in the samples list
                             ax=ax,
                             stack=True,
                             histtype="fill",
                             label=[x for x in hists[year][ch][var].axes[0]][1:],
                             )
                # plot the signal separately on the same plot
                hep.histplot(hists[year][ch][var][{"samples": get_simplified_label(signal_by_ch[ch])}],
                             ax=ax,
                             stack=True,
                             label=get_simplified_label(signal),
                             color='red'
                             )
                ax.set_yscale('log')
                ax.set_title(f'{ch} channel')
                ax.legend()

                hep.cms.lumitext("{year} (13 TeV)", ax=ax)
                hep.cms.text("Work in Progress", ax=ax)
                plt.savefig(f'hists/hists_{year}/{var}_{ch}.pdf')
                plt.close()    

                    
def main(args):
    odir = 'hists/'+args.odir
    if not os.path.exists(odir):
        os.makedirs(odir)

    vars_to_plot = args.var.split(',')
    years = args.year.split(',')
    samples = args.sample.split(',')
    channels = args.channel.split(',')

    # make the histograms and save in pkl files
    make_hist(args.idir,odir,vars_to_plot,samples,years,channels)

    # plot all process in stack
    make_stack(odir,vars_to_plot,years,channels)

if __name__ == "__main__":
    # e.g.
<<<<<<< HEAD
    # run locally as: 
    # python make_plots.py --year 2017 --sample GluGluHToWWToLNuQQ_M125_TuneCP5_PSweight_13TeV-powheg2-jhugen727-pythia8,TTToHadronic_TuneCP5_13TeV-powheg-pythia8 --idir ../results/ --odir TAG --var met,ht --channel ele,mu,had
    parser = argparse.ArgumentParser()
    parser.add_argument('--year',    dest='year',       default='2017',       help="year", type=str)
    parser.add_argument('--sample',  dest='sample',     default=None,         help='sample name', required=True)
    parser.add_argument('--channel', dest='channel',    default='ele,mu,had', help='channels for which to plot this variable', required=True)
    parser.add_argument('--odir',    dest='odir',       default='',           help="tag for output directory", type=str)
    parser.add_argument('--idir',    dest='idir',       default='../results/',           help="input directory with results", type=str)
    parser.add_argument('--var',     dest='var',        required=True, 
                        choices=["met","ht" # common for all channels
                                 "lepton_pt","lep_isolation","met","ht","mt_lep_met","dr_jet_candlep", # common for ele and mu channels
                                 "mu_mvaId", # mu channel only
                                 "leadingfj_pt","leadingfj_msoftdrop","secondfj_pt","secondfj_msoftdrop","bjets_ophem_leadingfj" # had channel only
                             ],
                        help='variable to plot')
=======
    # run locally as: python make_plots.py --year 2017 --samples samples.json
    parser = argparse.ArgumentParser()
    parser.add_argument('--years',       dest='years',       default='2017',       help="year", type=str)
    parser.add_argument('--samples',     dest='samples',     default="samples.json",         help='path to json with samples to be plotted', required=True)
    parser.add_argument('--var',     dest='var',     default=None,         help='variable to plot')
>>>>>>> 540c66cc
    args = parser.parse_args()

    main(args)<|MERGE_RESOLUTION|>--- conflicted
+++ resolved
@@ -61,53 +61,53 @@
         sum_sumgenweight = sum_sumgenweight + metadata[sample][year]['sumgenweight']
     return sum_sumgenweight
 
-<<<<<<< HEAD
-def make_hist(idir,odir,vars_to_plot,samples,years,channels): # makes histograms and saves in pkl file
-    hists = {}  # define a placeholder for all histograms 
-=======
-
-def get_axis(var):  # define the axes for the different variables to be plotted
-    if var == 'lepton_pt':
-        return hist2.axis.Regular(50, 0, 400, name='var', label=var)
-    elif var == 'lep_isolation':
-        return hist2.axis.Regular(20, 0, 3.5, name='var', label=var)
-    elif var == 'ht':
-        return hist2.axis.Regular(20, 180, 1500, name='var', label=var)
-    elif var == 'dr_jet_candlep':
-        return hist2.axis.Regular(520, 0, 1.5, name='var', label=var)
-    elif var == 'met':
-        return hist2.axis.Regular(50, 0, 400, name='var', label=var)
-    else:
-        return hist2.axis.Regular(50, 0, 400, name='var', label=var)
-
-
-def main(args):
-    if not os.path.exists(f'hists/'):
-        os.makedirs(f'hists/')
-
-    # get variables to plot
-    if args.var == None:  # plot all variables if none is specefied
-        vars = ['lepton_pt', 'lep_isolation', 'ht', 'dr_jet_candlep', 'met']
-    else:
-        vars = args.var.split(',')
-
-    years = args.years.split(',')
-
-    f = open(args.samples)
-    json_samples = json.load(f)
-    f.close()
-
-    # get samples to make histograms
-    samples = []
-    for key, value in json_samples.items():
-        if value == 1:
-            samples.append(key)
-
-    signal = 'GluGluHToWWToLNuQQ_M125_TuneCP5_PSweight_13TeV-powheg2-jhugen727-pythia8'
-    channels = ['ele', 'mu', 'had']
-
-    hists = {}  # define a placeholder for all histograms
->>>>>>> 540c66cc
+# <<<<<<< main
+# def make_hist(idir,odir,vars_to_plot,samples,years,channels): # makes histograms and saves in pkl file
+#     hists = {}  # define a placeholder for all histograms 
+# =======
+
+# def get_axis(var):  # define the axes for the different variables to be plotted
+#     if var == 'lepton_pt':
+#         return hist2.axis.Regular(50, 0, 400, name='var', label=var)
+#     elif var == 'lep_isolation':
+#         return hist2.axis.Regular(20, 0, 3.5, name='var', label=var)
+#     elif var == 'ht':
+#         return hist2.axis.Regular(20, 180, 1500, name='var', label=var)
+#     elif var == 'dr_jet_candlep':
+#         return hist2.axis.Regular(520, 0, 1.5, name='var', label=var)
+#     elif var == 'met':
+#         return hist2.axis.Regular(50, 0, 400, name='var', label=var)
+#     else:
+#         return hist2.axis.Regular(50, 0, 400, name='var', label=var)
+
+
+# def main(args):
+#     if not os.path.exists(f'hists/'):
+#         os.makedirs(f'hists/')
+
+#     # get variables to plot
+#     if args.var == None:  # plot all variables if none is specefied
+#         vars = ['lepton_pt', 'lep_isolation', 'ht', 'dr_jet_candlep', 'met']
+#     else:
+#         vars = args.var.split(',')
+
+#     years = args.years.split(',')
+
+#     f = open(args.samples)
+#     json_samples = json.load(f)
+#     f.close()
+
+#     # get samples to make histograms
+#     samples = []
+#     for key, value in json_samples.items():
+#         if value == 1:
+#             samples.append(key)
+
+#     signal = 'GluGluHToWWToLNuQQ_M125_TuneCP5_PSweight_13TeV-powheg2-jhugen727-pythia8'
+#     channels = ['ele', 'mu', 'had']
+
+#     hists = {}  # define a placeholder for all histograms
+# >>>>>>> main
 
     for year in years:
         # Get luminosity of year
@@ -253,29 +253,29 @@
 
 if __name__ == "__main__":
     # e.g.
-<<<<<<< HEAD
-    # run locally as: 
-    # python make_plots.py --year 2017 --sample GluGluHToWWToLNuQQ_M125_TuneCP5_PSweight_13TeV-powheg2-jhugen727-pythia8,TTToHadronic_TuneCP5_13TeV-powheg-pythia8 --idir ../results/ --odir TAG --var met,ht --channel ele,mu,had
-    parser = argparse.ArgumentParser()
-    parser.add_argument('--year',    dest='year',       default='2017',       help="year", type=str)
-    parser.add_argument('--sample',  dest='sample',     default=None,         help='sample name', required=True)
-    parser.add_argument('--channel', dest='channel',    default='ele,mu,had', help='channels for which to plot this variable', required=True)
-    parser.add_argument('--odir',    dest='odir',       default='',           help="tag for output directory", type=str)
-    parser.add_argument('--idir',    dest='idir',       default='../results/',           help="input directory with results", type=str)
-    parser.add_argument('--var',     dest='var',        required=True, 
-                        choices=["met","ht" # common for all channels
-                                 "lepton_pt","lep_isolation","met","ht","mt_lep_met","dr_jet_candlep", # common for ele and mu channels
-                                 "mu_mvaId", # mu channel only
-                                 "leadingfj_pt","leadingfj_msoftdrop","secondfj_pt","secondfj_msoftdrop","bjets_ophem_leadingfj" # had channel only
-                             ],
-                        help='variable to plot')
-=======
-    # run locally as: python make_plots.py --year 2017 --samples samples.json
-    parser = argparse.ArgumentParser()
-    parser.add_argument('--years',       dest='years',       default='2017',       help="year", type=str)
-    parser.add_argument('--samples',     dest='samples',     default="samples.json",         help='path to json with samples to be plotted', required=True)
-    parser.add_argument('--var',     dest='var',     default=None,         help='variable to plot')
->>>>>>> 540c66cc
+# <<<<<<< main
+#     # run locally as: 
+#     # python make_plots.py --year 2017 --sample GluGluHToWWToLNuQQ_M125_TuneCP5_PSweight_13TeV-powheg2-jhugen727-pythia8,TTToHadronic_TuneCP5_13TeV-powheg-pythia8 --idir ../results/ --odir TAG --var met,ht --channel ele,mu,had
+#     parser = argparse.ArgumentParser()
+#     parser.add_argument('--year',    dest='year',       default='2017',       help="year", type=str)
+#     parser.add_argument('--sample',  dest='sample',     default=None,         help='sample name', required=True)
+#     parser.add_argument('--channel', dest='channel',    default='ele,mu,had', help='channels for which to plot this variable', required=True)
+#     parser.add_argument('--odir',    dest='odir',       default='',           help="tag for output directory", type=str)
+#     parser.add_argument('--idir',    dest='idir',       default='../results/',           help="input directory with results", type=str)
+#     parser.add_argument('--var',     dest='var',        required=True, 
+#                         choices=["met","ht" # common for all channels
+#                                  "lepton_pt","lep_isolation","met","ht","mt_lep_met","dr_jet_candlep", # common for ele and mu channels
+#                                  "mu_mvaId", # mu channel only
+#                                  "leadingfj_pt","leadingfj_msoftdrop","secondfj_pt","secondfj_msoftdrop","bjets_ophem_leadingfj" # had channel only
+#                              ],
+#                         help='variable to plot')
+# =======
+#     # run locally as: python make_plots.py --year 2017 --samples samples.json
+#     parser = argparse.ArgumentParser()
+#     parser.add_argument('--years',       dest='years',       default='2017',       help="year", type=str)
+#     parser.add_argument('--samples',     dest='samples',     default="samples.json",         help='path to json with samples to be plotted', required=True)
+#     parser.add_argument('--var',     dest='var',     default=None,         help='variable to plot')
+# >>>>>>> main
     args = parser.parse_args()
 
     main(args)
--- conflicted
+++ resolved
@@ -1,11 +1,5 @@
 #!/usr/bin/python
 
-<<<<<<< HEAD
-from utils import data_by_ch, data_by_ch_2018
-from utils import get_sample_to_use, get_xsecweight
-
-import yaml
-=======
 from utils import (
     axis_dict,
     add_samples,
@@ -15,7 +9,6 @@
     data_by_ch_2018,
 )
 from utils import get_sample_to_use, get_simplified_label, get_sum_sumgenweight
->>>>>>> 4b2db88d
 import pickle as pkl
 import pyarrow.parquet as pq
 import numpy as np
@@ -36,9 +29,6 @@
 warnings.filterwarnings("ignore", message="Found duplicate branch ")
 
 
-<<<<<<< HEAD
-def make_2dplots(ch, idir, odir, weights, presel, samples, y_start, y_end):
-=======
 def make_2dplots(
     year,
     ch,
@@ -54,7 +44,6 @@
     y_end,
     make_iso_cuts,
 ):
->>>>>>> 4b2db88d
     """
     Makes 2D plots of two variables
 
@@ -65,37 +54,9 @@
         samples: the set of samples to run over (by default: the samples with key==1 defined in plot_configs/samples_pfnano.json)
     """
 
-<<<<<<< HEAD
     # scores = ["hww_score (H)", "H/(1-H)", "H/(H+QCD)", "H(H+Top)"]#, "qcd_score (QCD)", "top_score (Top)"]
     scores = ["hww_score (H)"]
 
-    # instantiates the histogram object
-    hists = {}
-    for score in scores:
-        hists[score] = hist2.Hist(
-            hist2.axis.StrCategory([], name='samples', growth=True),
-            hist2.axis.Regular(20, 0, 4, name="miso", label="miso", overflow=True),
-            hist2.axis.Regular(50, y_start, y_end, name="score", label=score, overflow=True),
-        )
-
-    labels = []
-    # loop over the samples
-    for yr in samples.keys():
-
-        # data label and lumi
-        data_label = data_by_ch[ch]
-        if yr == "2018":
-            data_label = data_by_ch_2018[ch]
-        f = open("../fileset/luminosity.json")
-        luminosity = json.load(f)[ch][yr]
-        f.close()
-        print(f"Processing samples from year {yr} with luminosity {luminosity} for channel {ch}")
-
-        for sample in samples[yr][ch]:
-            if "ttHToNonbb_M125" in sample: # skip ttH cz labels are not stored
-                continue 
-            if data_label in sample:    # skip data samples
-=======
     # instantiates the histogram object
     hists = hist2.Hist(
         hist2.axis.Regular(
@@ -136,14 +97,21 @@
             )
             continue
 
-        # get list of parquet files that have been post processed
-        parquet_files = glob.glob(f"{idir}_{year}/{sample}/outfiles/*_{ch}.parquet")
-
-        # define an is_data boolean
-        is_data = False
-        for key in data_label.values():
-            if key in sample:
-                is_data = True
+        # data label and lumi
+        data_label = data_by_ch[ch]
+        if yr == "2018":
+            data_label = data_by_ch_2018[ch]
+        f = open("../fileset/luminosity.json")
+        luminosity = json.load(f)[ch][yr]
+        f.close()
+        print(f"Processing samples from year {yr} with luminosity {luminosity} for channel {ch}")
+
+        for sample in samples[yr][ch]:
+            if "ttHToNonbb_M125" in sample: # skip ttH cz labels are not stored
+                continue 
+            if data_label in sample:    # skip data samples
+                continue
+            is_data = False
 
         # get xsec weight
         from postprocess_parquets import get_xsecweight
@@ -151,20 +119,6 @@
         xsec_weight = get_xsecweight(
             f"{idir}_{year}", year, sample, is_data, luminosity
         )
-
-        # get combined sample
-        sample_to_use = get_sample_to_use(sample, year)
-
-        for i, parquet_file in enumerate(parquet_files):
-            try:
-                data = pq.read_table(parquet_file).to_pandas()
-            except:
->>>>>>> 4b2db88d
-                continue
-            is_data = False
-
-<<<<<<< HEAD
-            print(f"Sample {sample}")
 
             # check if the sample was processed
             pkl_dir = f"{idir}_{yr}/{sample}/outfiles/*.pkl"
@@ -173,83 +127,6 @@
                 print("- No processed files found...", pkl_dir, "skipping sample...", sample)
                 continue
 
-            # get list of parquet files that have been post processed
-            parquet_files = glob.glob(f"{idir}_{yr}/{sample}/outfiles/*_{ch}.parquet")
-
-            # get combined sample
-            sample_to_use = get_sample_to_use(sample,yr)
-
-            # get cutflow
-            xsec_weight = get_xsecweight(pkl_files,yr,sample,is_data,luminosity)
-
-            for parquet_file in parquet_files:
-                try:
-                    data = pq.read_table(parquet_file).to_pandas()
-                except:
-                    print("Not able to read data from ", parquet_file)
-                    continue
-
-                # retrieve tagger labels from one parquet
-                if len(labels)==0:
-                    for key in data.keys():
-                        if "label" in key:
-                            labels.append(key)
-                            print(key)
-
-                if len(data) == 0:
-                    print(f"WARNING: Parquet file empty {yr} {ch} {sample} {parquet_file}")
-                    continue
-
-                # modify dataframe with pre-selection query
-                if presel is not None:
-                    data = data.query(presel)
-
-                event_weight = xsec_weight
-                weight_ones = np.ones_like(data["weight_genweight"])
-                for w in weights:
-                    try:
-                        event_weight *= data[w]
-                    except:
-                        if w!="weight_vjets_nominal":
-                            print(f"No {w} variable in parquet for sample {sample}")
-      
-                # apply softmax per row
-                df_all_softmax = scipy.special.softmax(data[labels].values, axis=1)
-
-                # combine the labels under QCD, TOP or HWW
-                QCD = 0
-                TOP = 0
-                HIGGS = 0
-
-                for i, label in enumerate(labels):  # labels are the tagger classes
-                    if "QCD" in label:
-                        QCD += df_all_softmax[:, i]
-                    elif "Top" in label:
-                        TOP += df_all_softmax[:, i]
-                    else:
-                        HIGGS += df_all_softmax[:, i]
-
-                # filling the scores nd arrays
-                for score in scores:
-                    if score=="hww_score (H)":
-                        X = np.ndarray.tolist(HIGGS)
-                    elif score=="H/(1-H)":
-                        X = np.ndarray.tolist(HIGGS/(1-HIGGS))
-                    elif score=="H/(H+QCD)":
-                        X = np.ndarray.tolist(HIGGS/(HIGGS+QCD))
-                    elif score=="H/(H+Top)":
-                        X = np.ndarray.tolist(HIGGS/(HIGGS+TOP))
-
-                    hists[score].fill(
-                        samples=sample_to_use,
-                        miso=data["lep_misolation"],
-                        score=X,
-                        weight=event_weight,
-                    )   
-
-    # store the hists variable
-    with open(f"{odir}/{ch}_2d_scores.pkl", "wb") as f:
-=======
             try:
                 event_weight = data["tot_weight"]
             except:
@@ -270,9 +147,8 @@
                     + data["fj_wjets_label"]
                 )
 
-            # make kinematic cuts
-            pt_cut = (data["fj_pt"] > 400) & (data["fj_pt"] < 600)
-            msd_cut = (data["fj_msoftdrop"] > 30) & (data["fj_msoftdrop"] < 150)
+            # get cutflow
+            xsec_weight = get_xsecweight(pkl_files,yr,sample,is_data,luminosity)
 
             if make_iso_cuts:
                 # make isolation cuts
@@ -296,21 +172,30 @@
             if vars[1] == "tagger_score":
                 vars[1] = f"{ch}_score"
 
-            x = data[vars[0]][select_var]
-            y = data[vars[1]][select_var]
-
-            hists.fill(
-                x,
-                y,
-                sample_to_use,
-            )
-
-    print("------------------------------------------------------------")
+                # modify dataframe with pre-selection query
+                if presel is not None:
+                    data = data.query(presel)
+
+                event_weight = xsec_weight
+                weight_ones = np.ones_like(data["weight_genweight"])
+                for w in weights:
+                    try:
+                        event_weight *= data[w]
+                    except:
+                        if w!="weight_vjets_nominal":
+                            print(f"No {w} variable in parquet for sample {sample}")
+      
+                # apply softmax per row
+                df_all_softmax = scipy.special.softmax(data[labels].values, axis=1)
+
+                # combine the labels under QCD, TOP or HWW
+                QCD = 0
+                TOP = 0
+                HIGGS = 0
 
     with open(
         f"{odir}/{ch}_{vars[0]}_{vars[1]}.pkl", "wb"
     ) as f:  # saves the hists objects
->>>>>>> 4b2db88d
         pkl.dump(hists, f)
 
 
@@ -325,49 +210,6 @@
     """
 
     # load the hists
-<<<<<<< HEAD
-    with open(f'{odir}/{ch}_2d_scores.pkl', 'rb') as f:
-        hists = pkl.load(f)
-        f.close()
-
-    save_dict = {"hww_score (H)": "H",
-                "H/(1-H)": "H_normalized",
-                "H/(H+QCD)": "H_normalized_QCD",
-                "H(H+Top)": "H_normalized_Top"
-                }
-
-    for score in hists.keys():
-        # make directory to store stuff per year
-        if not os.path.exists(f'{odir}/{ch}_{save_dict[score]}'):
-            os.makedirs(f'{odir}/{ch}_{save_dict[score]}')
-
-        # make plots per channel
-        for sample in hists[score].axes[0]:
-            print(sample)
-            # one for log z-scale
-            # fig, ax = plt.subplots(figsize=(8, 5))
-            # hep.hist2dplot(hists[score][{'samples': sample}], ax=ax, cmap="plasma", norm=matplotlib.colors.LogNorm(vmin=1e-1, vmax=10000))
-            # ax.set_xlabel(f"miso")
-            # ax.set_ylabel(f"{score}")
-            # ax.set_title(f'{ch} channel for \n {sample}')
-            # hep.cms.lumitext(f"{year} (13 TeV)", ax=ax)
-            # hep.cms.text("Work in Progress", ax=ax)
-            # print(f'saving at {odir}/{ch}_{save_dict[score]}/{sample}_log_z.png')
-            # plt.savefig(f'{odir}/{ch}_{save_dict[score]}/{sample}_log_z.png')
-            # plt.close()
-
-            # one for non-log z-scale
-            fig, ax = plt.subplots(figsize=(8, 5))
-            hep.hist2dplot(hists[score][{'samples': sample}], ax=ax, cmap="plasma", cmin=0, cmax=1)
-            ax.set_xlabel(f"miso")
-            ax.set_ylabel(f"{score}")
-            ax.set_title(f'{ch} channel for \n {sample}')
-            hep.cms.lumitext(f"{year} (13 TeV)", ax=ax)
-            hep.cms.text("Work in Progress", ax=ax)
-            print(f'saving at {odir}/{ch}_{save_dict[score]}/{sample}.png')
-            plt.savefig(f'{odir}/{ch}_{save_dict[score]}/{sample}.png')
-            plt.close()
-=======
     with open(f"{odir}/{ch}_{vars[0]}_{vars[1]}.pkl", "rb") as f:
         hists = pkl.load(f)
         f.close()
@@ -396,39 +238,42 @@
         plt.savefig(f"{odir}/{ch}_{vars[0]}_{vars[1]}/{sample}_log_z.png")
         plt.close()
 
-        # # one for non-log z-scale
-        # fig, ax = plt.subplots(figsize=(8, 5))
-        # hep.hist2dplot(hists[{'samples': sample}], ax=ax, cmap="plasma")
-        # ax.set_xlabel(f"{vars[0]}")
-        # ax.set_ylabel(f"{vars[1]}")
-        # ax.set_title(f'{ch} channel for \n {sample}')
-        # hep.cms.lumitext(f"{year} (13 TeV)", ax=ax)
-        # hep.cms.text("Work in Progress", ax=ax)
-        # print(f'saving at {odir}/{ch}_{vars[0]}_{vars[1]}/{sample}.pdf')
-        # plt.savefig(f'{odir}/{ch}_{vars[0]}_{vars[1]}/{sample}.pdf')
-        # plt.close()
->>>>>>> 4b2db88d
+        # make plots per channel
+        for sample in hists[score].axes[0]:
+            print(sample)
+            # one for log z-scale
+            # fig, ax = plt.subplots(figsize=(8, 5))
+            # hep.hist2dplot(hists[score][{'samples': sample}], ax=ax, cmap="plasma", norm=matplotlib.colors.LogNorm(vmin=1e-1, vmax=10000))
+            # ax.set_xlabel(f"miso")
+            # ax.set_ylabel(f"{score}")
+            # ax.set_title(f'{ch} channel for \n {sample}')
+            # hep.cms.lumitext(f"{year} (13 TeV)", ax=ax)
+            # hep.cms.text("Work in Progress", ax=ax)
+            # print(f'saving at {odir}/{ch}_{save_dict[score]}/{sample}_log_z.png')
+            # plt.savefig(f'{odir}/{ch}_{save_dict[score]}/{sample}_log_z.png')
+            # plt.close()
+
+            # one for non-log z-scale
+            fig, ax = plt.subplots(figsize=(8, 5))
+            hep.hist2dplot(hists[score][{'samples': sample}], ax=ax, cmap="plasma", cmin=0, cmax=1)
+            ax.set_xlabel(f"miso")
+            ax.set_ylabel(f"{score}")
+            ax.set_title(f'{ch} channel for \n {sample}')
+            hep.cms.lumitext(f"{year} (13 TeV)", ax=ax)
+            hep.cms.text("Work in Progress", ax=ax)
+            print(f'saving at {odir}/{ch}_{save_dict[score]}/{sample}.png')
+            plt.savefig(f'{odir}/{ch}_{save_dict[score]}/{sample}.png')
+            plt.close()
 
 
 def main(args):
 
-<<<<<<< HEAD
-    odir = args.odir + "/" + args.year
-=======
     # append '_year' to the output directory
     odir = args.odir + "_" + args.year
->>>>>>> 4b2db88d
     if not os.path.exists(odir):
         os.system(f'mkdir -p {odir}')
 
     channels = args.channels.split(",")
-
-<<<<<<< HEAD
-    # get year
-    years = ["2016", "2016APV", "2017", "2018"] if args.year == "Run2" else [args.year]
-=======
-    channels = args.channels.split(",")
->>>>>>> 4b2db88d
 
     # get samples to make histograms
     f = open(args.samples)
@@ -477,22 +322,11 @@
         for key, value in json_samples[args.year][ch].items():
             if value == 1:
                 samples[args.year][ch].append(key)
-<<<<<<< HEAD
-=======
     vars = args.vars.split(",")
->>>>>>> 4b2db88d
 
     for ch in channels:
 
         if args.make_hists:
-<<<<<<< HEAD
-                print(f'Making 2dplot of tagger scores vs miso for {ch} channel')
-                make_2dplots(ch, args.idir, odir, weights[ch], presel[ch], samples, args.y_start, args.y_end)
-
-        if args.plot_hists:
-            print('Plotting...')
-            plot_2dplots(args.year, ch, odir)
-=======
             print(f"Making 2dplot of {vars} for {ch} channel")
             make_2dplots(
                 args.year,
@@ -513,7 +347,6 @@
         if args.plot_hists:
             print("Plotting...")
             plot_2dplots(args.year, ch, odir, vars)
->>>>>>> 4b2db88d
 
 
 if __name__ == "__main__":
@@ -521,26 +354,6 @@
     # python make_2dplots.py --year 2017 --odir Dec15_2d_plots --channels ele --make_hists --plot_hists --y_start 0 --y_end 1 --idir /eos/uscms/store/user/cmantill/boostedhiggs/Nov16_inference
 
     parser = argparse.ArgumentParser()
-<<<<<<< HEAD
-    parser.add_argument('--year',            dest='year',        default='2017',                                 help="year")
-    parser.add_argument(
-        "--samples",
-        dest="samples",
-        default="plot_configs/samples_pfnano.json",
-        help="path to json with samples to be plotted",
-    )
-    parser.add_argument('--channels',        dest='channels',    default='ele',                                  help="channel... choices are ['ele', 'mu', 'had']")
-    parser.add_argument('--odir',            dest='odir',        default='hists',                                help="tag for output directory... will append '_{year}' to it")
-    parser.add_argument('--idir',            dest='idir',        default='../results/',                          help="input directory with results")
-    parser.add_argument(
-        "--vars", dest="vars", default="plot_configs/vars.yaml", help="path to json with variables to be plotted"
-    )
-    parser.add_argument('--y_bins',          dest='y_bins',      default=50,                                     help="binning of the second variable passed",               type=int)
-    parser.add_argument('--y_start',         dest='y_start',     default=0,                                      help="starting range of the second variable passed",        type=float)
-    parser.add_argument('--y_end',           dest='y_end',       default=1,                                      help="end range of the second variable passed",             type=float)
-    parser.add_argument("--make_hists",      dest='make_hists',  action='store_true',                            help="Make hists")
-    parser.add_argument("--plot_hists",      dest='plot_hists',  action='store_true',                            help="Plot the hists")
-=======
     parser.add_argument("--year", dest="year", default="2017", help="year")
     parser.add_argument(
         "--samples",
@@ -626,7 +439,6 @@
         action="store_true",
         help="Make iso cuts",
     )
->>>>>>> 4b2db88d
 
     args = parser.parse_args()
 

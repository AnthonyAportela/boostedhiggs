--- conflicted
+++ resolved
@@ -49,10 +49,6 @@
     # define histograms
     hists = {}
     sample_axis = hist2.axis.StrCategory([], name="samples", growth=True)
-<<<<<<< HEAD
-    scores = ["qcd_score (QCD)", "top_score (Top)", "hww_score (H)", "H/(1-H)", "H/(H+QCD)", "H/(H+Top)"]
-    
-=======
     plot_vars = ["qcd_score", "top_score", "hww_score"]
     for var in plot_vars:
         hists[var] = hist2.Hist(
@@ -60,7 +56,6 @@
             hist2.axis.Regular(35, 0, 1, name="var", label=var, overflow=True),
         )
 
->>>>>>> 4b2db88d
     hists["fj_pt"] = hist2.Hist(
     sample_axis,
     axis_dict["fj_pt"],
@@ -156,13 +151,9 @@
                     var=data["fj_pt"],
                     weight=event_weight,
                 )
-<<<<<<< HEAD
-     
-=======
 
                 data = data[labels]  # keep only the labels
 
->>>>>>> 4b2db88d
                 # apply softmax per row
                 df_all_softmax = scipy.special.softmax(data[labels].values, axis=1)
 
@@ -177,11 +168,15 @@
                     elif "Top" in label:
                         TOP += df_all_softmax[:, i]
                     else:
-<<<<<<< HEAD
-                        HIGGS += df_all_softmax[:, i]
-=======
                         scores["hww_score"] += df_all_softmax[:, i]
->>>>>>> 4b2db88d
+
+                # filling histograms
+                for var in plot_vars:
+                    hists[var].fill(
+                        samples=sample_to_use,
+                        var=scores[var],
+                        weight=event_weight,
+                    )
 
                 # filling histograms
                 for score in scores:
@@ -273,13 +268,8 @@
 
 if __name__ == "__main__":
     # e.g.
-<<<<<<< HEAD
-    # run locally as: python make_hists_tagger.py --year 2017 --odir Dec15tagger --channels mu --idir /eos/uscms/store/user/cmantill/boostedhiggs/Nov16_inference
-    
-=======
     # run locally as: python make_hists_tagger.py --year 2017 --odir Nov23tagger --channels ele,mu --idir /eos/uscms/store/user/cmantill/boostedhiggs/Nov16_inference
 
->>>>>>> 4b2db88d
     parser = argparse.ArgumentParser()
     parser.add_argument(
         "--year",

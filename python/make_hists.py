--- conflicted
+++ resolved
@@ -89,23 +89,17 @@
             #   is_data = True
 
             # get combined sample
-<<<<<<< HEAD
             sample_to_use = get_sample_to_use(sample, yr, is_data)
-=======
-            sample_to_use = get_sample_to_use(sample, yr)
-            print("sample_to_use", sample_to_use)
->>>>>>> 6aada3ca
 
             # xsec weight
             xsec_weight = get_xsecweight(pkl_files, yr, sample, is_data, luminosity)
 
             # get cutflow
+            cutflow = get_cutflow(cut_keys, pkl_files, yr, sample, xsec_weight, ch)
+            # print("cutflow ", cutflow)
+
             if sample_to_use not in values.keys():
                 values[sample_to_use] = dict.fromkeys(cut_keys, 0)
-
-            cutflow = get_cutflow(cut_keys, pkl_files, yr, sample, xsec_weight, ch)
-            # print("cutflow ", cutflow)
-            
             for key, val in cutflow.items():
                 values[sample_to_use][key] += val
 
@@ -274,7 +268,6 @@
             print("Histograms already exist - remaking them")
 
         print(f"Making histograms for {ch}...")
-<<<<<<< HEAD
         print("Weights: ", weights)
         print("Pre-selection: ", presel.keys())
 
@@ -290,11 +283,6 @@
             hists_per_ch = hists
 
         hists_per_ch, values_per_ch = make_hists(
-=======
-        print("Weights: ", weights[ch])
-        # print("Pre-selection: ", presel[ch].keys())
-        make_hists(
->>>>>>> 6aada3ca
             ch,
             args.idir,
             odir,

{
<<<<<<< HEAD
    "ele": {
	"vars": {
	    "cutflow": 1,
	    "fj_pt": 1,
	    "fj_msoftdrop": 1,
	    "fj_bjets_ophem": 1,
	    "fj_bjets": 1,
	    "lep_pt": 1,
	    "lep_isolation": 1,
	    "lep_misolation": 1,
	    "lep_fj_m": 1,
	    "lep_fj_dr": 1,
	    "lep_met_mt": 1,
	    "ht": 1,
	    "met": 1,
	    "met_fj_dphi": 1
=======
	"ele": {
		"fj_pt": 1,
		"fj_msoftdrop": 1,
		"fj_bjets_ophem": 0,
		"lep_pt": 1,
		"lep_isolation": 0,
		"lep_misolation": 0,
		"lep_fj_m": 0,
		"lep_fj_dr": 1,
		"lep_met_mt": 0,
		"ht": 0,
		"met": 1,
		"lep_matchedH": 0,
		"lep_nprongs": 0,
		"gen_Hpt": 0,
		"fj_wjets_label": 0,
		"fj_ttbar_bmerged": 0,
		"fj_ttbar_bsplit": 0,
		"met_fj_dphi": 1
>>>>>>> a198c363
	},
	"pre-sel": [
	    "(( (lep_pt < 120) & (lep_isolation < 0.15) ) | (lep_pt > 120))",
	    "(fj_pt > 400)"
	],
	"weights": {
	    "weight_genweight": 1,
	    "weight_L1Prefiring": 1,
	    "weight_pileup": 1,
	    "weight_trigger_electron": 1,
	    "weight_reco_electron": 1,
            "weight_id_electron": 1
	}
    },
    "mu": {
	"vars": {
	    "cutflow": 1,
	    "fj_pt": 1,
	    "fj_msoftdrop": 1,
	    "fj_bjets_ophem": 1,
	    "fj_bjets":1,
	    "lep_pt": 1,
	    "lep_isolation": 1,
	    "lep_misolation": 1,
	    "lep_fj_m": 1,
	    "lep_fj_dr": 1,
	    "lep_met_mt": 0,
	    "ht": 1,
	    "met": 1,
	    "met_fj_dphi": 1
	},
        "pre-sel": [
            "(( (lep_pt < 50) & (lep_isolation < 0.1) ) | (lep_pt > 50))"
	],
	"weights": {
	    "weight_genweight",
            "weight_L1Prefiring",
            "weight_pileup",
            "weight_trigger_iso_muon",
	    "weight_trigger_noniso_muon",
	    "weight_isolation_muon",
	    "weight_id_muon"
        ]
    }
}<|MERGE_RESOLUTION|>--- conflicted
+++ resolved
@@ -1,5 +1,4 @@
 {
-<<<<<<< HEAD
     "ele": {
 	"vars": {
 	    "cutflow": 1,
@@ -16,27 +15,6 @@
 	    "ht": 1,
 	    "met": 1,
 	    "met_fj_dphi": 1
-=======
-	"ele": {
-		"fj_pt": 1,
-		"fj_msoftdrop": 1,
-		"fj_bjets_ophem": 0,
-		"lep_pt": 1,
-		"lep_isolation": 0,
-		"lep_misolation": 0,
-		"lep_fj_m": 0,
-		"lep_fj_dr": 1,
-		"lep_met_mt": 0,
-		"ht": 0,
-		"met": 1,
-		"lep_matchedH": 0,
-		"lep_nprongs": 0,
-		"gen_Hpt": 0,
-		"fj_wjets_label": 0,
-		"fj_ttbar_bmerged": 0,
-		"fj_ttbar_bsplit": 0,
-		"met_fj_dphi": 1
->>>>>>> a198c363
 	},
 	"pre-sel": [
 	    "(( (lep_pt < 120) & (lep_isolation < 0.15) ) | (lep_pt > 120))",
@@ -63,7 +41,7 @@
 	    "lep_misolation": 1,
 	    "lep_fj_m": 1,
 	    "lep_fj_dr": 1,
-	    "lep_met_mt": 0,
+	    "lep_met_mt": 1,
 	    "ht": 1,
 	    "met": 1,
 	    "met_fj_dphi": 1

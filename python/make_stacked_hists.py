--- conflicted
+++ resolved
@@ -127,10 +127,6 @@
                         if key in cutflows.keys():
                             cut_values[sample_to_use][key] += cutflows[key] * xsec_weight
 
-<<<<<<< HEAD
-=======
-            # print(parquet_files)
->>>>>>> af1c9b63
             sample_yield = 0
             for parquet_file in parquet_files:
                 try:
@@ -153,7 +149,6 @@
                     continue
                     
                 if args.add_score:
-<<<<<<< HEAD
                     if ch == "mu":
                         data['mu_score'] = data['fj_isHVV_munuqq'] / \
                             (data['fj_isHVV_munuqq'] + data['fj_ttbar_bmerged'] +
@@ -162,22 +157,12 @@
                         data['ele_score'] = data['fj_isHVV_elenuqq'] / \
                             (data['fj_isHVV_elenuqq'] + data['fj_ttbar_bmerged'] +
                              data['fj_ttbar_bsplit'] + data['fj_wjets_label'])
-=======
-                    if ch=="ele":
-                        data['ele_score'] = data['fj_isHVV_elenuqq'] / (data['fj_isHVV_elenuqq'] + data['fj_ttbar_bmerged'] + data['fj_ttbar_bsplit'] + data['fj_wjets_label'])
-                    else:
-                        data['mu_score'] = data['fj_isHVV_munuqq'] / (data['fj_isHVV_munuqq'] + data['fj_ttbar_bmerged'] + data['fj_ttbar_bsplit'] + data['fj_wjets_label'])
->>>>>>> af1c9b63
 
                 # make kinematic cuts
                 pt_cut = (data["fj_pt"] > 200) & (data["fj_pt"] < 600)
                 msd_cut = (data["fj_msoftdrop"] > 30) & (data["fj_msoftdrop"] < 150)
-<<<<<<< HEAD
 
                 # make isolation cuts
-=======
-                
->>>>>>> af1c9b63
                 iso_cut = (
                     ((data["lep_isolation"] < 0.15) & (data["lep_pt"] < pt_iso[ch])) |
                     (data["lep_pt"] > pt_iso[ch])
@@ -192,62 +177,15 @@
                 elif ch == "ele":
                     miso_cut = data["lep_pt"] > 10
 
-<<<<<<< HEAD
-=======
-                # extra selection
-                select = (iso_cut) & (miso_cut)
-                # select = data[var_plot] > -99999  # selects all events (i.e. no cut)  
-
->>>>>>> af1c9b63
                 # account yield for extra selection
                 sample_yield += np.sum(event_weight[iso_cut & miso_cut])
 
-<<<<<<< HEAD
                 for var in vars_to_plot[ch]:
                     if var == "cutflow":
                         continue
                     if var == f"{ch}_score" and not args.add_score:
                         continue
                     var_plot = var.replace('_lowpt', '').replace('_highpt', '')
-=======
-               # if args.add_score:
-                #    if ch == "ele":
-                 #       data['ele_score'] = data['fj_isHVV_elenuqq'] / \
-                  #          (data['fj_isHVV_elenuqq'] + data['fj_ttbar_bmerged'] +
-                   #          data['fj_ttbar_bsplit'] + data['fj_wjets_label'])
-                   # else:
-                    #    data['mu_score'] = data['fj_isHVV_munuqq'] / \
-                     #       (data['fj_isHVV_munuqq'] + data['fj_ttbar_bmerged'] +
-                      #       data['fj_ttbar_bsplit'] + data['fj_wjets_label'])
-
-                # make cuts
-               # pt_cut = (data["fj_pt"] > 400) & (data["fj_pt"] < 600)
-               # msd_cut = (data["fj_msoftdrop"] > 30) & (data["fj_msoftdrop"] < 150)
-
-                #iso_cut = (
-                 #   ((data["lep_isolation"] < 0.15) & (data["lep_pt"] < pt_iso[ch])) |
-                  #  (data["lep_pt"] > pt_iso[ch])
-               # )
-                #if ch == "mu":
-                 #   miso_cut = (
-                  #      ((data["lep_misolation"] < 0.1) & (data["lep_pt"] >= pt_iso[ch])) |
-                   #     (data["lep_pt"] < pt_iso[ch])
-                    #)
-                #else:
-                 #   miso_cut = data["lep_pt"] > 10
-
-                # extra selection
-             #   select = (iso_cut) & (miso_cut)
-                # select = data[var_plot] > -99999  # selects all events (i.e. no cut)
-
-                # account yield for extra selection
-              #  sample_yield += np.sum(event_weight[select])
-
-                for var in vars_to_plot[ch]:
-                    if var=="cutflow": continue
-                    if var==f"{ch}_score" and not args.add_score: continue
-                    var_plot = var.replace('_lowpt','').replace('_highpt','')
->>>>>>> af1c9b63
                     if var_plot not in data.keys():
                         print(f"Var {var_plot} not in parquet keys")
                         continue
@@ -449,11 +387,7 @@
                 
         # plot the background
         if len(bkg) > 0:
-<<<<<<< HEAD
             if var == "cutflow":
-=======
-            if var=="cutflow":
->>>>>>> af1c9b63
                 """
                 # sort bkg for cutflow
                 summ = []

#!/usr/bin/python

from utils import axis_dict, add_samples, color_by_sample, signal_by_ch, data_by_ch, data_by_ch_2018, label_by_ch
from utils import simplified_labels, get_sum_sumgenweight
import pickle as pkl
import pyarrow.parquet as pq
import pyarrow as pa
import awkward as ak
import numpy as np
import json
import os
import glob
import shutil
import pathlib
from typing import List, Optional

import argparse
import hist as hist2
import matplotlib.pyplot as plt
import matplotlib.colors as mcolors
import mplhep as hep
from hist.intervals import clopper_pearson_interval

import warnings

warnings.filterwarnings("ignore", message="Found duplicate branch ")


def make_stacked_hists(year, ch, idir, odir, vars_to_plot, samples):
    """
    Makes 1D histograms to be plotted as stacked over the different samples
    Args:
        year: string that represents the year the processed samples are from
        ch: string that represents the signal channel to look at... choices are ['ele', 'mu', 'had']
        idir: directory that holds the processed samples (e.g. {idir}/{sample}/outfiles/*_{ch}.parquet)
        odir: output directory to hold the hist object
        samples: the set of samples to run over (by default: the samples defined in plot_configs/samples_pfnano.json)
        vars_to_plot: the set of variables to plot a 1D-histogram of (by default: the samples with key==1 defined in plot_configs/vars.json)
    """

    max_iso = {"ele": 120, "mu": 55}

    # Get luminosity of year
    f = open("../fileset/luminosity.json")
    luminosity = json.load(f)[year]
    f.close()
    print(f"Processing samples from year {year} with luminosity {luminosity}")

    # instantiates the histogram object
    hists = {}
    for var in vars_to_plot[ch]:
        sample_axis = hist2.axis.StrCategory([], name="samples", growth=True)

        hists[var] = hist2.Hist(
            sample_axis,
            axis_dict[var],
        )

    # loop over the samples
    # print(samples.keys())
    for yr in samples.keys():
        if yr == "2018":
            data_label = data_by_ch_2018
        else:
            data_label = data_by_ch
        for sample in samples[yr][ch]:
            # check if the sample was processed
            pkl_dir = f"{idir}_{yr}/{sample}/outfiles/*.pkl"
            pkl_files = glob.glob(pkl_dir)  #
            if not pkl_files:  # skip samples which were not processed
                print("- No processed files found...", pkl_dir, "skipping sample...", sample)
                continue

            # define an isdata bool
            is_data = False
            for key in data_label.values():
                if key in sample:
                    is_data = True

            # get list of parquet files that have been processed
            parquet_files = glob.glob(f"{idir}_{yr}/{sample}/outfiles/*_{ch}.parquet")

            if len(parquet_files) != 0:
                print(f"Processing {ch} channel of sample", sample)

            # print(parquet_files)
            for parquet_file in parquet_files:
                # print('Processing ',parquet_file)

                try:
                    data = pq.read_table(parquet_file).to_pandas()
                except:
                    if is_data:
                        print("Not able to read data: ", parquet_file, " should remove evts from scaling/lumi")
                    else:
                        print("Not able to read data from ", parquet_file)
                    continue

                try:
                    event_weight = data["tot_weight"]
                except:
                    print("No tot_weight variable in parquet - run pre-processing first!")
                    continue

                for var in vars_to_plot[ch]:
                    if ch == 'ele':
                        data['ele_score'] = data['fj_isHVV_elenuqq'] / (data['fj_isHVV_elenuqq'] + data['fj_ttbar_bmerged'] + data['fj_ttbar_bsplit'] + data['fj_wjets_label'])
                    if ch == 'mu':
                        data['mu_score'] = data['fj_isHVV_munuqq'] / (data['fj_isHVV_munuqq'] + data['fj_ttbar_bmerged'] + data['fj_ttbar_bsplit'] + data['fj_wjets_label'])


                    if var not in data.keys():
                        print(f"Var {var} not in parquet keys")
                        continue
                    if len(data) == 0:
                        print("Parquet file empty")
                        continue

                    # make iso and miso cuts (different for each channel)
                    iso_cut = ((data["lep_isolation"] < 0.15) & (data["lep_pt"] < max_iso[ch])) | (
                        data["lep_pt"] > max_iso[ch]
                    )
                    if ch == "mu":
                        miso_cut = ((data["lep_misolation"] < 0.1) & (data["lep_pt"] >= max_iso[ch])) | (
                            data["lep_pt"] < max_iso[ch]
                        )
                    else:
                        miso_cut = data["lep_pt"] > 10

                    select = (iso_cut) & (miso_cut)
                    # select = data[var] > -999999999  # selects all events (i.e. no cut)

                    # filling histograms
                    single_sample = None
                    for single_key, key in add_samples.items():
                        if key in sample:
                            single_sample = single_key
                    if year == "Run2" and is_data:
                        single_sample = "Data"
                    if single_sample is not None:
                        sample_to_use = single_sample
                    else:
                        sample_to_use = sample

                    # combining all pt bins of a specefic process under one name
                    hists[var].fill(
                        samples=sample_to_use,
                        var=data[var][select],
                        weight=event_weight[select],
                    )

    # store the hists variable
    with open(f"{odir}/{ch}_hists.pkl", "wb") as f:  # saves the hists objects
        pkl.dump(hists, f)


def plot_stacked_hists(year, ch, odir, vars_to_plot, logy=True, add_data=True):
    """
    Plots the stacked 1D histograms that were made by "make_stacked_hists" individually for each year
    Args:
        year: string that represents the year the processed samples are from
        ch: string that represents the signal channel to look at... choices are ['ele', 'mu', 'had']
        odir: output directory to hold the plots
        vars_to_plot: the set of variable to plot a 1D-histogram of (by default: the samples with key==1 defined in plot_configs/vars.json)
    """

    # load the hists
    with open(f"{odir}/{ch}_hists.pkl", "rb") as f:
        hists = pkl.load(f)
        f.close()

    # make the histogram plots in this directory
    if logy:
        if not os.path.exists(f"{odir}/{ch}_hists_log"):
            os.makedirs(f"{odir}/{ch}_hists_log")
    else:
        if not os.path.exists(f"{odir}/{ch}_hists"):
            os.makedirs(f"{odir}/{ch}_hists")

    data_label = data_by_ch[ch]
    if year == "2018":
        data_label = data_by_ch_2018[ch]
    elif year == "Run2":
        data_label = "Data"

    print(vars_to_plot[ch])
    for var in vars_to_plot[ch]:
        # get histograms
        h = hists[var]

        if h.shape[0] == 0:  # skip empty histograms (such as lepton_pt for hadronic channel)
            print("Empty histogram ", var)
            continue

        # get samples existing in histogram
        samples = [h.axes[0].value(i) for i in range(len(h.axes[0].edges))]

        signal_labels = [label for label in samples if label in signal_by_ch[ch]]
        bkg_labels = [label for label in samples if (label and label != data_label and label not in signal_labels)]
<<<<<<< HEAD

=======
        if "VBFHToWWToLNuQQ-MH125" in signal_labels:
            signal_labels.remove("VBFHToWWToLNuQQ-MH125")
>>>>>>> b89b4d66
        # data
        data = None
        if data_label in h.axes[0]:
            data = h[{"samples": data_label}]

        # signal
        signal = [h[{"samples": label}] for label in signal_labels]
        if not logy:
            signal = [s * 10 for s in signal]  # if not log, scale the signal

        # background
        bkg = [h[{"samples": label}] for label in bkg_labels]

        if add_data and data and len(bkg) > 0:
            fig, (ax, rax) = plt.subplots(
                nrows=2, ncols=1, figsize=(8, 8), gridspec_kw={"height_ratios": (4, 1), "hspace": 0.07}, sharex=True
            )
        else:
            fig, ax = plt.subplots(1, 1)
            rax = None

        errps = {
            "hatch": "////",
            "facecolor": "none",
            "lw": 0,
            "color": "k",
            "edgecolor": (0, 0, 0, 0.5),
            "linewidth": 0,
            "alpha": 0.4,
        }

        if len(bkg) > 0:
            hep.histplot(
                bkg,
                ax=ax,
                stack=True,
                sort="yield",
                edgecolor="black",
                linewidth=1,
                histtype="fill",
                label=[bkg_label for bkg_label in bkg_labels],
                color=[color_by_sample[bkg_label] for bkg_label in bkg_labels],
            )

            tot = bkg[0].copy()
            for i, b in enumerate(bkg):
                if i > 0:
                    tot = tot + b
                    
            tot_err = np.sqrt(tot.values())
            tot_err[np.isnan(tot_err)] = 0
            ax.stairs(
<<<<<<< HEAD
                values=tot.values() + tot_err,
                baseline=tot.values() - tot_err,
                edges=tot.axes[0].edges, **errps,
                label='Stat. unc.'
=======
                values=tot.values() + np.sqrt(tot.values()),
                baseline=tot.values() - np.sqrt(tot.values()),
                edges=tot.axes[0].edges,
                **errps,
                label="Stat. unc.",
>>>>>>> b89b4d66
            )

        if add_data and data:
            data_err_opts = {
                "linestyle": "none",
                "marker": ".",
                "markersize": 10.0,
                "elinewidth": 1,
            }
            hep.histplot(
                data, ax=ax, histtype="errorbar", color="k", capsize=4, yerr=True, label=data_label, **data_err_opts
            )

            if len(bkg) > 0:
                from hist.intervals import ratio_uncertainty

                yerr = ratio_uncertainty(data.values(), tot.values(), "poisson")
                rax.stairs(1 + yerr[1], edges=tot.axes[0].edges, baseline=1 - yerr[0], **errps)

                if ak.all(tot.values()) > 0:
                    hep.histplot(
                        data.values() / tot.values(),
                        tot.axes[0].edges,
                        yerr=np.sqrt(data.values()) / tot.values(),
                        ax=rax,
                        histtype="errorbar",
                        color="k",
                        capsize=4,
                    )
                else:
                    print(f"Warning: not all bins filled for background histogram for {var} {ch}")
                rax.axhline(1, ls="--", color="k")
                rax.set_ylim(0.2, 1.8)
                # rax.set_ylim(0.7, 1.3)

        if len(signal) > 0:
            sigg = None
            for i, sig in enumerate(signal):
                hep.histplot(
                    sig,
                    ax=ax,
                    label=f"10 * {simplified_labels[signal_labels[i]]}",
                    linewidth=3,
                    color=color_by_sample[signal_labels[i]],
                )
                if sigg == None:
                    sigg = signal[i].copy()
                else:
                    sigg = sigg + sig
            ax.stairs(
                values=sigg.values() + np.sqrt(sigg.values()),
                baseline=sigg.values() - np.sqrt(sigg.values()),
                edges=sig.axes[0].edges,
                **errps,
            )

        if rax != None:
            ax.set_xlabel("")
            rax.set_xlabel(f"{var}")

        # sort the legend
        order_dic = {}
        for bkg_label in bkg_labels:
            order_dic[bkg_label] = hists["fj_pt"][{"samples": bkg_label}].sum()

        handles, labels = ax.get_legend_handles_labels()

        summ = []
        for label in labels[: len(bkg_labels)]:
            summ.append(order_dic[label])

        order = []
        for i in range(len(summ)):
            order.append(np.argmax(np.array(summ)))
            summ[np.argmax(np.array(summ))] = -100

        hand = [handles[i] for i in order] + handles[len(bkg) :]
        lab = [labels[i] for i in order] + labels[len(bkg) :]

        ax.legend([hand[idx] for idx in range(len(hand))], [lab[idx] for idx in range(len(lab))], bbox_to_anchor=(1.05, 1), loc='upper left')

        if logy:
            ax.set_yscale("log")
            ax.set_ylim(0.1)
        ax.set_title(f"{label_by_ch[ch]} Channel")

        hep.cms.lumitext(f"{year} (13 TeV)", ax=ax)
        hep.cms.text("Work in Progress", ax=ax)

        if logy:
            print(f"Saving to {odir}/{ch}_hists_log/{var}.pdf")
            plt.savefig(f"{odir}/{ch}_hists_log/{var}.pdf", bbox_inches="tight")
        else:
            print(f"Saving to {odir}/{ch}_hists/{var}.pdf")
            plt.savefig(f"{odir}/{ch}_hists/{var}.pdf", bbox_inches="tight")
        plt.close()


def main(args):
    # append '_year' to the output directory
    odir = args.odir + "_" + args.year
    if not os.path.exists(odir):
        os.makedirs(odir)

    # make subdirectory specefic to this script
    if not os.path.exists(odir + "/stacked_hists/"):
        os.makedirs(odir + "/stacked_hists/")
    odir = odir + "/stacked_hists/"

    channels = args.channels.split(",")

    # get year
    years = ["2016", "2016APV", "2017", "2018"] if args.year == "Run2" else [args.year]

    # get samples to make histograms
    f = open(args.samples)
    json_samples = json.load(f)
    f.close()
    samples = {}
    for year in years:
        samples[year] = {}
        for ch in channels:
            samples[year][ch] = json_samples[year][ch]

    # get variables to plot
    f = open(args.vars)
    variables = json.load(f)
    f.close()
    vars_to_plot = {}
    for ch in variables.keys():
        vars_to_plot[ch] = []
        for key, value in variables[ch].items():
            if value == 1:
                vars_to_plot[ch].append(key)

    for ch in channels:
        if args.make_hists:
            if len(glob.glob(f"{odir}/{ch}_hists.pkl")) > 0:
                print("Histograms already exist - remaking them")
            print("Making histograms...")
            make_stacked_hists(args.year, ch, args.idir, odir, vars_to_plot, samples)

        if args.plot_hists:
            print("Plotting...")
            plot_stacked_hists(args.year, ch, odir, vars_to_plot, logy=args.nology, add_data=args.nodata)


if __name__ == "__main__":
    # e.g.
    # run locally as: python make_stacked_hists.py --year 2017 --odir hists --channels ele,mu --idir /eos/uscms/store/user/fmokhtar/boostedhiggs/Aug11 --make_hists --plot_hists

    parser = argparse.ArgumentParser()
    parser.add_argument(
        "--year", dest="year", required=True, choices=["2016", "2016APV", "2017", "2018", "Run2"], help="year"
    )
    parser.add_argument(
        "--vars", dest="vars", default="plot_configs/vars.json", help="path to json with variables to be plotted"
    )
    parser.add_argument(
        "--samples",
        dest="samples",
        default="plot_configs/samples_pfnano.json",
        help="path to json with samples to be plotted",
    )
    parser.add_argument("--channels", dest="channels", default="ele,mu", help="channels for which to plot this variable")
    parser.add_argument(
        "--odir", dest="odir", default="hists", help="tag for output directory... will append '_{year}' to it"
    )
    parser.add_argument("--idir", dest="idir", default="../results/", help="input directory with results - without _{year}")
    parser.add_argument("--make_hists", dest="make_hists", action="store_true", help="Make hists")
    parser.add_argument("--plot_hists", dest="plot_hists", action="store_true", help="Plot the hists")
    parser.add_argument("--nology", dest="nology", action="store_false", help="No logy scale")
    parser.add_argument("--nodata", dest="nodata", action="store_false", help="No data")

    args = parser.parse_args()

    main(args)<|MERGE_RESOLUTION|>--- conflicted
+++ resolved
@@ -127,6 +127,10 @@
                     else:
                         miso_cut = data["lep_pt"] > 10
 
+                    # pt and msd cuts
+                    pt_cut = (data["fj_pt"] > 400) & (data["fj_pt"] < 600)
+                    msd_cut = (data["fj_msoftdrop"] > 30) & (data["fj_msoftdrop"] < 150)
+                        
                     select = (iso_cut) & (miso_cut)
                     # select = data[var] > -999999999  # selects all events (i.e. no cut)
 
@@ -197,12 +201,10 @@
 
         signal_labels = [label for label in samples if label in signal_by_ch[ch]]
         bkg_labels = [label for label in samples if (label and label != data_label and label not in signal_labels)]
-<<<<<<< HEAD
-
-=======
-        if "VBFHToWWToLNuQQ-MH125" in signal_labels:
-            signal_labels.remove("VBFHToWWToLNuQQ-MH125")
->>>>>>> b89b4d66
+
+        # if "VBFHToWWToLNuQQ-MH125" in signal_labels:
+        #     signal_labels.remove("VBFHToWWToLNuQQ-MH125")
+
         # data
         data = None
         if data_label in h.axes[0]:
@@ -255,18 +257,11 @@
             tot_err = np.sqrt(tot.values())
             tot_err[np.isnan(tot_err)] = 0
             ax.stairs(
-<<<<<<< HEAD
                 values=tot.values() + tot_err,
                 baseline=tot.values() - tot_err,
-                edges=tot.axes[0].edges, **errps,
+                edges=tot.axes[0].edges, 
+                **errps,
                 label='Stat. unc.'
-=======
-                values=tot.values() + np.sqrt(tot.values()),
-                baseline=tot.values() - np.sqrt(tot.values()),
-                edges=tot.axes[0].edges,
-                **errps,
-                label="Stat. unc.",
->>>>>>> b89b4d66
             )
 
         if add_data and data:

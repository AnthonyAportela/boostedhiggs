--- conflicted
+++ resolved
@@ -384,18 +384,13 @@
 
 if __name__ == "__main__":
     # e.g.
-<<<<<<< HEAD
-    # run locally as: python make_stacked_hists.py --year 2017 --odir hists --channels ele,mu --idir /eos/uscms/store/user/cmantill/boostedhiggs/Aug8/ --make_hists --plot_hists
-=======
     # run locally as: python make_stacked_hists.py --year 2017 --odir hists --channels ele,mu --idir /eos/uscms/store/user/cmantill/boostedhiggs/Aug8 --make_hists --plot_hists
-    # run locally as: python make_stacked_hists.py --year 2017 --odir hists --channels ele,mu --idir /eos/uscms/store/user/cmantill/boostedhiggs/Aug8 --make_hists --plot_hists
->>>>>>> 6443e7fe
 
     parser = argparse.ArgumentParser()
     parser.add_argument('--year',                   dest='year', required=True, choices=["2016", "2016APV", "2017", "2018", "Run2"],  help="year")
     parser.add_argument('--vars',                   dest='vars',                    default="plot_configs/vars.json",             help='path to json with variables to be plotted')
     parser.add_argument('--samples',                dest='samples',                 default="plot_configs/samples_pfnano.json",   help='path to json with samples to be plotted')
-    parser.add_argument('--channels',               dest='channels',                default='ele,mu,had',                         help='channels for which to plot this variable')
+    parser.add_argument('--channels',               dest='channels',                default='ele,mu',                         help='channels for which to plot this variable')
     parser.add_argument('--odir',                   dest='odir',                    default='hists',                              help="tag for output directory... will append '_{year}' to it")
     parser.add_argument('--idir',                   dest='idir',                    default='../results/',                        help="input directory with results - without _{year}")
     parser.add_argument("--make_hists",             dest='make_hists',              action='store_true',                          help="Make hists")
